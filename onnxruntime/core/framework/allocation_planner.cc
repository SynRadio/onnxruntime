// Copyright (c) Microsoft Corporation. All rights reserved.
// Licensed under the MIT License.

#include "core/framework/allocation_planner.h"
#include <list>
#include <algorithm>
#include <deque>
#include <sstream>
#include <ctime>
#include <iomanip>
#include "core/common/exceptions.h"
#include "core/common/inlined_containers.h"
#include "core/common/safeint.h"
#include "core/platform/env.h"
#include "core/framework/data_types.h"
#include "core/framework/execution_steps.h"
#include "core/framework/stream_execution_context.h"
#include "core/framework/kernel_def_builder.h"
#include "core/framework/mldata_type_utils.h"
#include "core/framework/op_kernel.h"
#include "core/framework/session_state.h"
#include "core/framework/tensorprotoutils.h"
#include "core/framework/utils.h"
#include "core/framework/op_kernel_context_internal.h"
#include "core/framework/sequential_executor.h"

#ifdef ORT_ENABLE_STREAM
#include "nlohmann/json.hpp"
using json = nlohmann::json;
#endif

using namespace onnxruntime::common;
using namespace ONNX_NAMESPACE;
namespace onnxruntime {

namespace NestedSubgraphInfoDetails {

// Used to compose a unique key to identify a nested subgraph
// relative to a current graph level (which in turn is identified using a "base")
std::string ComposeNestedSubgraphInfoKeyHelper(const std::string& base,
                                               size_t graph_depth,
                                               NodeIndex node_index,
                                               const std::string& attr_name) {
  // key = base + graph depth + current graph node index + attr name corresponding to the subgraph
  return ::onnxruntime::MakeString(base, graph_depth, node_index, attr_name);
}

}  // namespace NestedSubgraphInfoDetails

std::ostream& operator<<(std::ostream& out, AllocKind alloc_kind) {
  switch (alloc_kind) {
    case AllocKind::kAllocate:
      out << "Allocate";
      break;
    case AllocKind::kAllocateStatically:
      out << "AllocateStatically";
      break;
    case AllocKind::kPreExisting:
      out << "PreExisting";
      break;
    case AllocKind::kReuse:
      out << "Reuse";
      break;
    case AllocKind::kAllocateOutput:
      out << "AllocateOutput";
      break;
    case AllocKind::kShare:
      out << "Share";
      break;
    case AllocKind::kAllocatedExternally:
      out << "AllocatedExternally";
      break;
    case AllocKind::kNotSet:
      out << "NotSet";
      break;
  }
  return out;
}

// Output details of an execution plan:
std::ostream& operator<<(std::ostream& out, std::pair<const SequentialExecutionPlan*, const SessionState*> planinfo) {
  const SequentialExecutionPlan& plan = *planinfo.first;
  const SessionState& session_state = *planinfo.second;

  const auto& name_idx_map = session_state.GetOrtValueNameIdxMap();
  std::map<int, std::string_view> index_to_name;  // order by Node_Arg index by default

  out << "Allocation Plan:\n";
  out << "(ort_value_idx) output_name : <allocation plan>\n";
  auto plan_size = plan.allocation_plan.size();
  for (auto& name_index : name_idx_map) {
    index_to_name[name_index.second] = name_index.first;
  }
  for (auto it = index_to_name.begin(); it != index_to_name.end(); it++) {
    int index = it->first;
    out << "(" << index << ")" << it->second << " : ";
    if (0 <= index && static_cast<size_t>(index) < plan_size) {
      auto& elt_plan = plan.allocation_plan[index];
      out << elt_plan.alloc_kind;
      if (elt_plan.alloc_kind == AllocKind::kReuse) out << " " << elt_plan.reused_buffer;
      auto& loc = elt_plan.location;
      out << ", " << loc.ToString();
    } else {
      out << "Index out-of-range!";
    }
    out << std::endl;
  }

  out << "\nExecution Plan:\n";
  for (size_t i = 0; i < plan.execution_plan.size(); ++i) {
    auto& execution_plan = plan.execution_plan[i];
    out << "Start logic stream: " << i << " on device: " << std::to_string(execution_plan->device_.Type())
        << std::endl;
    for (auto& step : execution_plan->steps_) {
      out << step->ToString() << std::endl;
    }
    out << "End logic stream : " << i << std::endl;
  }

  return out;
}

static const KernelCreateInfo& GetKernelCreateInfo(
    const KernelCreateInfoMap& kernel_create_info_map,
    NodeIndex node_index) {
  auto entry = kernel_create_info_map.find(node_index);
  ORT_ENFORCE(entry != kernel_create_info_map.cend(),
              "SessionState should have saved the KernelCreateInfo prior to this running. NodeIndex:", node_index);

  return *entry->second;
}

class PlannerImpl {
 public:
  PlannerImpl(const Node* parent_node, const onnxruntime::GraphViewer& graph_viewer,
              gsl::span<const NodeArg* const> outer_scope_node_args, const ExecutionProviders& providers,
              const KernelCreateInfoMap& kernel_create_info_map,
              const SubgraphsKernelCreateInfoMaps& subgraphs_kernel_create_info_maps,
              const InlinedHashMap<OrtValueName, OrtDevice>& outer_scope_node_arg_to_location_map,
              const OrtValueNameIdxMap& ort_value_name_idx_map,
              const ISequentialPlannerContext& context, SequentialExecutionPlan& plan)
      : context_(&context),
        plan_(plan),
        parent_node_(parent_node),
        graph_viewer_(graph_viewer),
        outer_scope_node_args_(outer_scope_node_args),
        execution_providers_(providers),
        kernel_create_info_map_(kernel_create_info_map),
        subgraphs_kernel_create_info_maps_(subgraphs_kernel_create_info_maps),
        outer_scope_node_arg_to_location_map_(outer_scope_node_arg_to_location_map),
        ort_value_name_idx_map_(ort_value_name_idx_map) {}

  Status CreatePlan(
#ifdef ORT_ENABLE_STREAM
      const IStreamCommandHandleRegistry& stream_handle_registry,
#endif
      const PathString& partition_config_file,
      const logging::Logger& logger);

 private:
  gsl::not_null<const ISequentialPlannerContext*> context_;
  SequentialExecutionPlan& plan_;

  const Node* parent_node_;
  const onnxruntime::GraphViewer& graph_viewer_;
  gsl::span<const NodeArg* const> outer_scope_node_args_;
  const ExecutionProviders& execution_providers_;

  const KernelCreateInfoMap& kernel_create_info_map_;
  const SubgraphsKernelCreateInfoMaps& subgraphs_kernel_create_info_maps_;

  const InlinedHashMap<OrtValueName, OrtDevice>& outer_scope_node_arg_to_location_map_;

  const OrtValueNameIdxMap& ort_value_name_idx_map_;

  size_t num_logic_streams_{0};
  std::vector<InlinedVector<NodeIndex>> stream_nodes_;
  InlinedVector<size_t> node_stream_map_;

  // dependence_graph_ keeps the dependencies combining model graph and logic streams
  // e.g. dependence_graph_[downstream_node] = [upstream_node_0, upstream_node_1, upstream_node_2 ...]
  // upstream_node_0 and upstream_node_1 are the immmediate upstream nodes of downstream_node
  // upstream_node_2 is the immediate nodes ahead of downstream_node in the same logic stream
  InlinedHashMap<onnxruntime::NodeIndex, InlinedHashSet<onnxruntime::NodeIndex>> dependence_graph_;
  InlinedHashMap<onnxruntime::OrtValueIndex, InlinedHashSet<onnxruntime::NodeIndex>> value_consumer_map_;
  InlinedHashMap<onnxruntime::OrtValueIndex, onnxruntime::NodeIndex> value_node_map_;

  // OrtValueInfo: Auxiliary information about an OrtValue used only during plan-generation:
  struct OrtValueInfo {
    const onnxruntime::NodeArg* p_def_site;  // the (unique) NodeArg corresponding to the MLValue
    int usecount = 0;                        // static reference-count

    // This is initialized to -1 to ensure that if ProcessDef is somehow not called, planning
    // will fail more cleanly.  This is also used as a temporary workaround to detect the
    // case that the DML provider has removed initilizers from the graph during partitioning.
    // Removing initializers is a temporary measure needed to limit the number of copies of
    // tensors in GPU memory.
    OrtValueIndex reused_buffer_index = -1;  // index of original buffer to reuse
    bool is_inplace_reuse = false;
#if !defined(ORT_MINIMAL_BUILD) && defined(ORT_MEMORY_PROFILE)
    OrtValueIndex inplace_reused_buffer_index = -1;  // index of original buffer to reuse inplace
#endif
  };

  // ort_value_info_ is indexed by an OrtValueIndex
  std::vector<OrtValueInfo> ort_value_info_;

  // FreeBufferInfo is used to track information about ml-values whose buffers are
  // free to be reused.
  struct FreeBufferInfo {
    OrtValueIndex ml_value;
    // deallocate_point is an index into the execution-plan; thus, ml_value becomes free after
    // this step in the execution-plan is completed.
    size_t deallocate_point;
    FreeBufferInfo(OrtValueIndex ort_value, size_t dealloc_point)
        : ml_value(ort_value), deallocate_point(dealloc_point) {}
  };
  // freelist_ : a list of ml-values whose buffers are free to be reused, sorted by when
  // they became free (more recently freed earlier in the list).
  std::list<FreeBufferInfo> freelist_;

  OrtValueIndex Index(const OrtValueName& name) {
    OrtValueIndex result;
    auto status = ort_value_name_idx_map_.GetIdx(name, result);
    ORT_ENFORCE(status.IsOK(), status.ErrorMessage());
    return result;
  }

  int& UseCount(OrtValueIndex n) {
    ORT_ENFORCE(n >= 0 && static_cast<size_t>(n) < ort_value_info_.size(), "invalid value index: ", n, " against size ", ort_value_info_.size());
    return ort_value_info_[n].usecount;
  }
  int& UseCount(const OrtValueName& name) { return UseCount(Index(name)); }

  int DecrementUseCount(OrtValueIndex n) {
    int& use_count = --UseCount(n);
    assert(use_count >= 0);
    return use_count;
  }

#if !defined(ORT_MINIMAL_BUILD) && defined(ORT_MEMORY_PROFILE)
  OrtValueIndex& InplaceBuffer(OrtValueIndex n) {
    ORT_ENFORCE(n >= 0 && static_cast<size_t>(n) < ort_value_info_.size());
    return ort_value_info_[n].inplace_reused_buffer_index;
  }
#endif

  OrtValueIndex& Buffer(OrtValueIndex n) {
    ORT_ENFORCE(n >= 0 && static_cast<size_t>(n) < ort_value_info_.size());
    return ort_value_info_[n].reused_buffer_index;
  }

  AllocPlanPerValue& AllocPlan(OrtValueIndex n) {
    ORT_ENFORCE(n >= 0 && static_cast<size_t>(n) < plan_.allocation_plan.size());
    return plan_.allocation_plan[static_cast<size_t>(n)];
  }

  AllocPlanPerValue& AllocPlan(const OrtValueName& name) { return AllocPlan(Index(name)); }

  // Initialize state for a given ml-value at its definition site:
  void ProcessDef(OrtValueIndex id, const onnxruntime::NodeArg* p_def_site) {
    ORT_ENFORCE(id >= 0 && static_cast<size_t>(id) < ort_value_info_.size());
    OrtValueInfo& info = ort_value_info_[id];
    info.usecount = 0;
    info.reused_buffer_index = id;  // initially, no reuse; the ml-value uses its own buffer
#if !defined(ORT_MINIMAL_BUILD) && defined(ORT_MEMORY_PROFILE)
    info.inplace_reused_buffer_index = id;  // initially, no reuse; the ml-value uses its own buffer
#endif

    info.p_def_site = p_def_site;
  }

  // Reuse/Alias/Share between two OrtValue indexes
  void Reuse(OrtValueIndex reused, OrtValueIndex reused_for, AllocKind alloc_kind) {
    ORT_ENFORCE(reused != reused_for);
    // find original buffer underlying ml-value we want to reuse:
    OrtValueIndex original = Buffer(reused);
    // record that the new buffer will reuse that original buffer
    Buffer(reused_for) = original;
    // adjust original buffer's usecount
    UseCount(original) += UseCount(reused_for);

    // update allocation plan (for use at execution-time)
    auto& symplan = AllocPlan(reused_for);
    symplan.alloc_kind = alloc_kind;
    symplan.reused_buffer = original;
  }

#if !defined(ORT_MINIMAL_BUILD) && defined(ORT_MEMORY_PROFILE)
  void InplaceReuse(OrtValueIndex reused, OrtValueIndex reused_for) {
    ORT_ENFORCE(reused != reused_for);
    OrtValueIndex original = InplaceBuffer(reused);
    InplaceBuffer(reused_for) = original;
    AllocPlan(reused_for).inplace_reuse = original;
  }
#endif

  // Find if there exists some input tensor that we can use in-place for output_arg_num-th input in the node.
  bool FindReusableInput(const onnxruntime::Node& node, int output_arg_num, OrtValueIndex* reusable_input,
                         bool* is_strided_tensor) {
    *is_strided_tensor = false;
#ifdef ENABLE_TRAINING
    // Inputs of Yields are essentially the outputs for FW partial subgraph
    // These tensors will be passed back to pytorch, thus cannot share the buffer with other tensors

    // Unhandled corner case:
    // If FW output tensor is consumed by BW graph, and pytorch performs an inplace operation on th returned tensor,
    // we will run into a buffer corruption problem.
    // One potential fix is returning a copy of output tensor, if it has downstream dependency
    auto p_next_node = node.OutputNodesBegin();
    if (p_next_node != node.OutputNodesEnd() && p_next_node->OpType() == "YieldOp") {
      return false;
    }
#endif  // ENABLE_TRAINING

    auto p_output_arg = node.OutputDefs()[output_arg_num];
    const KernelCreateInfo& ci = GetKernelCreateInfo(kernel_create_info_map_, node.Index());

    if (ci.kernel_def == nullptr) {
      return false;
    }

    const auto& alias_map = ci.kernel_def->Alias();
    auto input_args = node.InputDefs();
    for (auto& pair : alias_map) {
      if (pair.second == output_arg_num) {
        // we _must_ reuse this input to satisfy aliasing requirement: (e.g., for reshape)
        if ((0 <= pair.first) && (static_cast<size_t>(pair.first) < input_args.size())) {
          auto p_input_arg = input_args[pair.first];
          if (p_input_arg->Exists()) {
            *reusable_input = Index(p_input_arg->Name());
            return true;
          }
        }
      }
    }

    const auto& variadic_alias_offsets = ci.kernel_def->VariadicAlias();
    if (variadic_alias_offsets.has_value()) {
      int input_offset = variadic_alias_offsets->first;
      int output_offset = variadic_alias_offsets->second;
      // we _must_ reuse this input to satisfy aliasing requirement: (e.g., for AllReduce)
      int alias_input_index = output_arg_num - output_offset + input_offset;
      if (alias_input_index >= 0 && static_cast<size_t>(alias_input_index) < input_args.size()) {
        auto p_input_arg = input_args[alias_input_index];
        if (p_input_arg->Exists()) {
          *reusable_input = Index(p_input_arg->Name());
          return true;
        }
      }
    }

    const auto& inplace_map = ci.kernel_def->MayInplace();
    for (auto& pair : inplace_map) {
      if (pair.second == output_arg_num) {
        if ((0 <= pair.first) && (static_cast<size_t>(pair.first) < input_args.size())) {
          auto p_input_arg = input_args[pair.first];
          if (p_input_arg->Exists()) {
            auto input_arg_index = Index(p_input_arg->Name());
            auto original = Buffer(input_arg_index);
            if (1 == UseCount(original)) {
              if (SameSize(*p_input_arg, *p_output_arg)) {
                // we can reuse this input since it is its last use and permitted for in-place update
                *reusable_input = input_arg_index;  // or original; both should be okay
                return true;
              }
            }
          }
        }
      }
    }

#ifdef ENABLE_STRIDED_TENSORS
    // If any output of the kernel can support strided tensor, and all its consumers' inputs also support
    // strided tensors at the corresponding position, this output will generate a strided tensor
    // and share the data from the corresponding input specified in MayStridedOutputsMap.
    const auto& may_strided_outputs_map = ci.kernel_def->MayStridedOutput();
    for (auto& pair : may_strided_outputs_map) {
      if (pair.second == output_arg_num && pair.first >= 0 && static_cast<size_t>(pair.first) < input_args.size() &&
          input_args[pair.first]->Exists()) {
        bool can_strided = true;
        for (auto it = node.OutputNodesBegin(); it != node.OutputNodesEnd(); ++it) {
          const KernelCreateInfo& output_node_ci = GetKernelCreateInfo(kernel_create_info_map_, it->Index());
          if (!output_node_ci.kernel_def) {
            can_strided = false;
            break;
          }
          const auto& may_strided_inputs = output_node_ci.kernel_def->MayStridedInput();
          for (size_t i = 0; i < it->InputDefs().size(); ++i) {
            if (it->InputDefs()[i] == p_output_arg && std::find(may_strided_inputs.begin(), may_strided_inputs.end(),
                                                                static_cast<int>(i)) == may_strided_inputs.end()) {
              can_strided = false;
              break;
            }
          }
          if (!can_strided) {
            break;
          }
        }
        if (can_strided) {
          *reusable_input = Index(input_args[pair.first]->Name());
          *is_strided_tensor = true;
          return true;
        }
      }
    }
#endif

    return false;
  }

  static bool SameShape(const TensorShapeProto& shape1, const TensorShapeProto& shape2) {
    // TODO: This should probably be defined to be the equality operator on TensorShapeProto.
    namespace on = ONNX_NAMESPACE;
    int rank1 = shape1.dim_size();
    if (shape2.dim_size() != rank1) return false;
    for (int i = 0; i < rank1; i++) {
      const auto& val1 = shape1.dim(i);
      const auto& val2 = shape2.dim(i);
      if (utils::HasDimValue(val1) && utils::HasDimValue(val2) &&
          (val1.dim_value() == val2.dim_value()))
        continue;  // same known dimension
      if (utils::HasDimParam(val1) && utils::HasDimParam(val2)) {
        const auto& val1_param = val1.dim_param();
        if (val1_param == val2.dim_param() && !val1_param.empty())
          continue;  // same unknown dimension
      }
      return false;
    }
    return true;
  }

  /*! \brief Given a tensor-type, return the size of an element of the tensor.
   */
  static size_t GetElementSize(const DataType& tensor_type) {
    const TypeProto& type_proto = ONNX_NAMESPACE::Utils::DataTypeUtils::ToTypeProto(tensor_type);
    MLDataType ml_data_type = DataTypeImpl::TypeFromProto(type_proto);
    const TensorTypeBase* tensor_type_base = ml_data_type->AsTensorType();
    ORT_ENFORCE(nullptr != tensor_type_base);
    MLDataType elt_type = tensor_type_base->GetElementType();
    return elt_type->Size();
  }

  static bool SameSize(const TensorShapeProto& shape1, const onnxruntime::NodeArg& arg1,
                       const TensorShapeProto& shape2, const onnxruntime::NodeArg& arg2) {
    const auto& ptype1 = arg1.Type();
    const auto& ptype2 = arg2.Type();
    auto type1_size = GetElementSize(ptype1);
    auto type2_size = GetElementSize(ptype2);
    bool is_type1_string = arg1.TypeAsProto()->tensor_type().elem_type() == ONNX_NAMESPACE::TensorProto_DataType_STRING;
    bool is_type2_string = arg2.TypeAsProto()->tensor_type().elem_type() == ONNX_NAMESPACE::TensorProto_DataType_STRING;

    // sizeof(std::string) = sizeof(double) on gcc 4.8.x on CentOS. This causes the allocation planner to reuse
    // a tensor of type double. This won't work for string tensors since they need to be placement new'ed.
    // If either of the tensors is a string, don't treat them the same. Moreover, reusing a string tensor for a string
    // tensor without releasing the previous memory can cause memory leaks; hence we don't allow reuse across string
    // tensors as well.
    return !(is_type1_string || is_type2_string) && (type1_size == type2_size) && SameShape(shape1, shape2);

    /* TODO: we can improve this if the concrete shapes are known for both as below.
       Unclear whether this is worthwhile though.
    if (KnownSize(p_shape1) && KnownSize(p_shape2)) {
      // Comparison of statically-known size
      auto size1 = NumElements(p_shape1) * EltSize(ptype1);
      auto size2 = NumElements(p_shape2) * EltSize(ptype2);
      return size1 == size2;
    } else {
      // Comparison of statically-unknown size buffers
      return SameElementSize(ptype1, ptype2) && SameShape(shape1, shape2);
    }
    */
  }

  bool SameSize(const onnxruntime::NodeArg& arg1, const onnxruntime::NodeArg& arg2) {
    if ((!arg1.Exists()) || (!arg2.Exists())) return false;
    auto p_shape1 = context_->GetShape(arg1);
    auto p_shape2 = context_->GetShape(arg2);
    // If the shapes are unknown, we conservatively assume they may be of different size.
    if ((nullptr == p_shape1) || (nullptr == p_shape2)) return false;
    return SameSize(*p_shape1, arg1, *p_shape2, arg2);
  }

  // Find if freelist contains a buffer of the same size as output_arg
  bool FindReusableTensor(const onnxruntime::NodeArg& output_arg, OrtValueIndex* reusable_tensor) {
    if (!context_->GetEnableMemoryReuse()) {
      return false;
    }
    auto p_required_buffer_shape = context_->GetShape(output_arg);
    if (nullptr == p_required_buffer_shape || p_required_buffer_shape->dim_size() == 0) return false;
    auto& required_memory_info = AllocPlan(output_arg.Name()).location;

    for (auto it = freelist_.begin(); it != freelist_.end(); ++it) {
      size_t reusable = static_cast<size_t>(it->ml_value);
      const onnxruntime::NodeArg* p_node_arg = ort_value_info_.at(reusable).p_def_site;
      if (!p_node_arg) {
        // TODO this should be an error case, needs more investigation
        continue;
      }

#if !defined(DISABLE_OPTIONAL_TYPE)
      // Make sure optional types are not up for re-use as we aren't quite
      // sure if the re-used tensor will be a None or otherwise. This cannot
      // be determined statically.
      if (IsOptionalType(*p_node_arg)) {
        continue;
      }
#endif

      auto& available_memory_info = AllocPlan(p_node_arg->Name()).location;
      if (!(available_memory_info == required_memory_info)) continue;
      auto p_available_buffer_shape = context_->GetShape(*p_node_arg);
      if (nullptr != p_available_buffer_shape) {
        if (SameSize(*p_available_buffer_shape, *p_node_arg,
                     *p_required_buffer_shape, output_arg)) {
          *reusable_tensor = it->ml_value;
          freelist_.erase(it);
          return true;
        }
      }
    }
    return false;
  }

  void Initialize(size_t num_ml_values) {
    // All ml-value indices must be in range 0 .. num_ml_values-1
    ort_value_info_.resize(num_ml_values);

    // Initialize execution plan:
    plan_.execution_plan.reserve(num_logic_streams_);

    // Initialize allocation plan:
    plan_.allocation_plan.resize(num_ml_values);
  }

  bool HasExternalOutputs(const Node& node) const {
    const KernelCreateInfo& ci = GetKernelCreateInfo(kernel_create_info_map_, node.Index());
    if (ci.kernel_def == nullptr) {
      return false;
    }

    return ci.kernel_def->HasExternalOutputs();
  }

  Status ComputePlanForInputsAndWeights() {
    auto setup_preexisting = [this](const NodeArg* node_arg) {
      auto input_index = Index(node_arg->Name());
      AllocPlanPerValue& thisplan = AllocPlan(input_index);
      thisplan.alloc_kind = AllocKind::kPreExisting;
      thisplan.value_type = utils::GetMLDataType(*node_arg);
#if !defined(ORT_MINIMAL_BUILD) && defined(ORT_MEMORY_PROFILE)
      size_t max_pc = plan_.execution_plan.size();
      thisplan.life_interval = std::pair<size_t, size_t>(0, max_pc);
#endif
    };

    // inputs of the graph:
    // An input ml-value's data is owned by the caller (of InferenceSession::Run())
    // It must be allocated by the caller, and will not be reused during inference.
    for (auto graph_input : graph_viewer_.GetInputs()) {
      setup_preexisting(graph_input);
    }

    // outer scope node args are treated the same as graph inputs
    for (auto outer_scope_node_arg : outer_scope_node_args_) {
      setup_preexisting(outer_scope_node_arg);
    }

    // set AllocationInfo for each weight
    return GeneratePlanForWeights();
  }

  Status ComputeReuseCount() {
    for (auto graph_input : graph_viewer_.GetInputs()) {
      OrtValueIndex index = Index(graph_input->Name());
      UseCount(index)++;  // Models caller's usage post-inference; ensures it will not be reused.
    }

    for (auto node_arg : outer_scope_node_args_) {
      OrtValueIndex index = Index(node_arg->Name());
      UseCount(index)++;  // ensure will not be re-used as this graph does not own the buffer
    }

    // All initializers should be treated as input
    for (const auto& pair : graph_viewer_.GetAllInitializedTensors()) {
      const auto& initializer_name = pair.first;
      UseCount(initializer_name)++;
    }

    for (auto& stream_execution_order : stream_nodes_) {
      for (NodeIndex node_index : stream_execution_order) {
        auto pnode = graph_viewer_.GetNode(node_index);
        if (pnode == nullptr) {
          return ORT_MAKE_STATUS(ONNXRUNTIME, FAIL, "Can not find the node ", node_index);
        }

        auto process_input = [this](const NodeArg& input, size_t /*arg_idx*/) {
          const auto& name = input.Name();
          UseCount(name)++;
          return Status::OK();
        };

        ORT_RETURN_IF_ERROR(Node::ForEachWithIndex(pnode->InputDefs(), process_input));

        ORT_RETURN_IF_ERROR(Node::ForEachWithIndex(pnode->ImplicitInputDefs(), process_input));

        auto outputs = pnode->OutputDefs();
        auto num_outputs = outputs.size();
        bool has_external_outputs = HasExternalOutputs(*pnode);
        for (size_t i = 0; i < num_outputs; ++i) {
          auto* node_output = outputs[i];
          if (!node_output->Exists()) continue;
          OrtValueIndex index = Index(node_output->Name());
          // Ensures external outputs will not be reused.
          UseCount(index) += (has_external_outputs ? 2 : 1);
        }
      }
    }

    for (auto graph_output : graph_viewer_.GetOutputs()) {
      UseCount(graph_output->Name())++;  // Models caller's usage post-inference; ensures it will not be reused.
    }
    return Status::OK();
  }

  void ClearUseCount() {
    for (auto& value_info : ort_value_info_) {
      value_info.usecount = 0;
    }
  }

  Status ComputeValueLocation() {
    // Note: for every ml-value, its definition must appear before all its uses in a topological sort of a valid model
    using GraphInputsSet = InlinedHashSet<std::string_view>;
    const auto& graph_inputs_nodes = graph_viewer_.GetInputsIncludingInitializers();
    GraphInputsSet graph_inputs;
    graph_inputs.reserve(graph_inputs_nodes.size());
    for (auto& graph_input : graph_inputs_nodes) {
      graph_inputs.insert(graph_input->Name());
    }

    for (auto graph_input : graph_viewer_.GetInputs()) {
      OrtValueIndex index = Index(graph_input->Name());
      ProcessDef(index, graph_input);
    }

    for (auto node_arg : outer_scope_node_args_) {
      OrtValueIndex index = Index(node_arg->Name());
      ProcessDef(index, node_arg);
    }

    // All initializers should be treated as input
    for (const auto& pair : graph_viewer_.GetAllInitializedTensors()) {
      const auto& initializer_name = pair.first;
      OrtValueIndex index = Index(initializer_name);
      ProcessDef(index, graph_viewer_.GetNodeArg(pair.first));
    }

    InlinedHashSet<OrtValueIndex> set_node_arg_has_explicit_consumer;

    InlinedHashMap<OrtValueIndex, const IExecutionProvider*> map_implicitly_consumed_node_arg_to_ep;
    InlinedHashSet<OrtValueIndex> set_implicitly_consumed_node_arg_has_heterogenous_ep_consumers;

    for (auto& stream_execution_order : stream_nodes_) {
      for (NodeIndex node_index : stream_execution_order) {
        auto pnode = graph_viewer_.GetNode(node_index);
        if (pnode == nullptr) {
          return ORT_MAKE_STATUS(ONNXRUNTIME, FAIL, "Can not find the node ", node_index);
        }

        // Identify where each output of this node should be allocated.
        // This is determined by the OpKernel bound to the node.
        const KernelCreateInfo& kernel_create_info = GetKernelCreateInfo(kernel_create_info_map_, pnode->Index());

        const auto* p_kernel_def = kernel_create_info.kernel_def.get();

        ORT_ENFORCE(p_kernel_def, "Should not have entry in kernel create info with nullptr for kernel_def");

        auto exec_provider = execution_providers_.Get(*pnode);
        if (exec_provider == nullptr) {
          return ORT_MAKE_STATUS(ONNXRUNTIME, FAIL, "Can not find the execution provider ",
                                 pnode->GetExecutionProviderType());
        }

        bool is_implicit_input = false;

        // Add location information if applicable for the provided input def
        auto process_input = [&graph_inputs, &exec_provider, &p_kernel_def, &is_implicit_input,
                              &set_node_arg_has_explicit_consumer,
                              &map_implicitly_consumed_node_arg_to_ep,
                              &set_implicitly_consumed_node_arg_has_heterogenous_ep_consumers,
                              this](const NodeArg& input, size_t arg_idx) {
          const auto& name = input.Name();

          bool is_graph_input = (graph_inputs.find(name) != graph_inputs.cend());
          bool is_outer_scope_arg = std::find_if(outer_scope_node_args_.begin(), outer_scope_node_args_.end(),
                                                 [&name](const NodeArg* value) {
                                                   return value && value->Name() == name;
                                                 }) != outer_scope_node_args_.end();
          bool is_subgraph = (parent_node_ != nullptr);

          // If it's a graph input or outer scope node arg, set its plan.
          // NOTE: Copy nodes should have already been added if a graph input is fed as input
          // to nodes assigned to different providers.

          if (is_graph_input || is_outer_scope_arg) {
            OrtValueIndex index = Index(name);

            if (!is_implicit_input) {
              OrtMemType mem_type = p_kernel_def->InputMemoryType(arg_idx);
              plan_.SetLocation(static_cast<size_t>(index), exec_provider->GetOrtDeviceByMemType(mem_type));
              set_node_arg_has_explicit_consumer.insert(index);
            } else {  // implicit input
              // Only process an implicit input if there are explicit consumers at this graph level
              // If there is an explicit consumer, the location MUST be where it is consumed
              // and not where it is located in the outer scope.
              // It is okay if we process a node consuming this arg as an implicit input
              // ahead of a node that is an explicit consumer, because we will just reset
              // this location in the 'if' branch above.

              // CASE 1: We see an implicit input without explicit consumers in a subgraph (pass-through subgraph inputs),
              // then set its location to be its corresponding location in the outer scope.
              // This is so that the subgraph copying mechanism doesn't trigger an unnecessary copy and any copying
              // decisions are deferred till there is an explicit consumer of the subgraph input in nested subgraphs.
              if (is_subgraph && set_node_arg_has_explicit_consumer.count(index) == 0) {
                auto iter = outer_scope_node_arg_to_location_map_.find(name);
                bool found_in_outer_scope_location_map = (iter != outer_scope_node_arg_to_location_map_.end());

                if (!is_graph_input) {
                  // Failing this enforce for an implicit subgraph input points to an internal error somewhere.
                  // For certain older opsets (Scan-8), we may not have added explicit subgraph inputs
                  // to the outer scope location map. See explanation in IsNodeWhereNodeInputsAreSameAsExplicitSubgraphInputs()
                  // called in FinalizeSessionStateImpl() in SessionState.
                  ORT_ENFORCE(found_in_outer_scope_location_map,
                              "There is no location for this node arg in the outer scope location map");
                }

                if (found_in_outer_scope_location_map) {
                  plan_.SetLocation(static_cast<size_t>(index), iter->second);
                }
              } else if (set_node_arg_has_explicit_consumer.count(index) == 0) {
                // CASE 2: We see an implicit input without explicit consumers in the main graph,
                // then set its location to be the device corresponding to the EP that the subgraph
                // holding node has been partitioned to.

                // The "ideal" solution is to set the location of its first "explicit" usage which may occur
                // in any nested subgraph of the node, but that is potentially too costly to
                // get at this stage (TODO: Investigate feasibility of this, see TODO in FinalizeSessionStateImpl() around this)

                // Instead, we take a "less than ideal" route which is to set the location to be the device
                // corresponding to the EP that the node is partitioned to. The hypothesis is that it is "most likely"
                // that the implicit input will eventually be consumed on that device in a nested subgraph.

                // The previous behavior was to default to CPU which will cause unnecessary copies when
                // (1) The user invokes Run() with an OrtValue backed by non-CPU memory (eg CUDA) and
                // the node in the subgraph that consumes the subgraph's implicit input is on a non-CPU device
                // in the subgraph
                // (2) The user tries to IOBind implicitly consumed graph inputs (GH Issue 11254) and
                // the node in the subgraph that consumes the subgraph's implicit input is on
                // a non-CPU device in the subgraph

                // Even if the user provides an input on CPU and the node in the subgraph that consumes the subgraph's
                // implicit input is on a non-CPU device, instead of the subgraph copying mechanism taking it to the device,
                // all we will do is "front-load" this copy in utils::CopyInputsAcrossDevices() with this approach.

                // NOTE 1: The only case this will be sub-optimal is when a node containing a subgraph is partitioned to a
                // non-CPU EP and the user provides an input (or tries to IOBind the input) AND it will eventually be
                // explicitly consumed on CPU - this scenario should be very rare and we forgo performance in this case
                // (the subgraph copying mechanism will make the copy to CPU eventually) in favor of optimizing for the
                // common case (which is that we expect the implicit input to be consumed on the non-CPU device corresponding
                // to the non-CPU EP).

                // NOTE 2: If the implicit input is consumed by multiple nodes (as implicit inputs in all of them) and
                // all of them are partitioned to the same EP, then we go ahead with the above stated logic.
                // If there are multiple EPs involved, we default the location to just CPU as there is ambiguity involved
                // as to which non-CPU device is "most optimal" for the implicit input.

                if (set_implicitly_consumed_node_arg_has_heterogenous_ep_consumers.count(index) == 0) {
                  auto already_seen_ep_for_node_arg = map_implicitly_consumed_node_arg_to_ep.find(index);

                  if (already_seen_ep_for_node_arg == map_implicitly_consumed_node_arg_to_ep.end()) {
                    // First time we are encountering this implicitly consumed input at this graph level (or)
                    plan_.SetLocation(static_cast<size_t>(index), exec_provider->GetOrtDeviceByMemType(OrtMemType::OrtMemTypeDefault));
                    map_implicitly_consumed_node_arg_to_ep.insert({index, exec_provider});
                  } else if (already_seen_ep_for_node_arg->second == exec_provider) {
                    // The EP that we previously seen for this implicit input is the same one as the current EP
                    // we have seen
                    plan_.SetLocation(static_cast<size_t>(index), exec_provider->GetOrtDeviceByMemType(OrtMemType::OrtMemTypeDefault));
                  } else {
                    // Default the location to CPU
                    plan_.SetLocation(static_cast<size_t>(index),
                                      execution_providers_.Get(CPU)->GetOrtDeviceByMemType(OrtMemType::OrtMemTypeDefault));
                    set_implicitly_consumed_node_arg_has_heterogenous_ep_consumers.insert(index);
                  }
                }
              }
            }
          }

          return Status::OK();
        };

        ORT_RETURN_IF_ERROR(Node::ForEachWithIndex(pnode->InputDefs(), process_input));

        is_implicit_input = true;
        ORT_RETURN_IF_ERROR(Node::ForEachWithIndex(pnode->ImplicitInputDefs(), process_input));

        auto outputs = pnode->OutputDefs();
        auto num_outputs = outputs.size();
        for (size_t i = 0; i < num_outputs; ++i) {
          auto* node_output = outputs[i];
          if (!node_output->Exists()) continue;
          OrtValueIndex index = Index(node_output->Name());
          ProcessDef(index, node_output);
          plan_.SetLocation(static_cast<size_t>(index), exec_provider->GetOrtDeviceByMemType(p_kernel_def->OutputMemoryType(i)));
        }
      }
    }

    return Status::OK();
  }

  OrtDevice GetLocationForNodeInput(size_t input_index, const Node& node, const KernelCreateInfoMap& kernel_create_info_map) {
    auto* p_provider = execution_providers_.Get(node);
    ORT_ENFORCE(p_provider);

    const KernelCreateInfo& kernel_create_info = GetKernelCreateInfo(kernel_create_info_map, node.Index());

    if (utils::IsInputOnCpu(node, &kernel_create_info, input_index))
      // weights are not output from any node, so it's OK to put its location on CPU provider
      return execution_providers_.GetDefaultCpuMemoryInfo().device;
    return p_provider->GetOrtDeviceByMemType(OrtMemTypeDefault);
  }

  void GeneratePlanForWeightsHelper(const GraphViewer& graph_viewer,
                                    const InitializedTensorSet& weights,
                                    const KernelCreateInfoMap& kernel_create_info_map,
                                    const std::string& subgraph_kernel_create_info_map_key_base,
                                    size_t graph_depth,
                                    /*out*/ std::vector<std::vector<OrtDevice>>& locations) {
    // Iterate over nodes in current level firstly to record location of usages
    // in current graph
    for (const auto& node : graph_viewer.Nodes()) {
      const auto& input_node_args = node.InputDefs();
      size_t num_node_inputs = input_node_args.size();

      for (size_t node_input_index = 0; node_input_index < num_node_inputs; ++node_input_index) {
        auto input_node_arg = input_node_args[node_input_index];

        // Skip processing missing optional inputs
        if (!input_node_arg->Exists()) {
          continue;
        }

        auto& def_name = input_node_arg->Name();

        // This node input doesn't correspond to any of the weights
        if (!weights.count(def_name)) {
          continue;
        }

        // While processing subgraphs, if we don't see an entry in the implicit
        // inputs of the node containing the subgraph, it is a shadow value.
        auto is_shadow_value_in_subgraph = [](const Node& subgraph_parent_node,
                                              const std::string& def_name) -> bool {
          bool is_shadow_value_in_subgraph = true;
          for (const auto& implicit_input : subgraph_parent_node.ImplicitInputDefs()) {
            if (implicit_input->Name() == def_name) {
              is_shadow_value_in_subgraph = false;
              break;
            }
          }

          return is_shadow_value_in_subgraph;
        };

        // Skip processing shadow values in subgraphs
        if (graph_depth > 0) {
          // We are processing a subgraph if we enter this
          const auto* parent_node = graph_viewer.ParentNode();

          // Skip processing if it is a shadow value
          if (is_shadow_value_in_subgraph(*parent_node, def_name)) {
            continue;
          }
        }

        auto wt_index = Index(def_name);
        // TODO: Identify error cases where-in an initializer is used on different
        // devices within the same graph level.
        // If we ever encounter that, it means that there is a severe bug in Memcpy
        // transformer and the model will crash while running. The Memcpy transformer
        // is supposed to duplicate initializers being used on different devices within
        // the same graph level and hence we should never see an initializer being used
        // on different devices here.
        // The same initializer being used on different devices across graph levels
        // (subgraphs) is okay and utils::CopyInputsAcrossDevices() will take it to
        // the right device before subgraph execution.
        locations[wt_index].emplace_back(
            GetLocationForNodeInput(node_input_index, node, kernel_create_info_map));
      }
    }

    // Iterate over nodes in current graph with subgraphs and recurse.
    for (const auto& node : graph_viewer.Nodes()) {
      // If the node has subgraphs (i.e.) control flow nodes,
      // walk the nodes in those subgraphs as well to best determine
      // the location for the OrtValue corresponding to the weights
      // (i.e.) do a recursion
      if (node.ContainsSubgraph()) {
        // A node may contain multiple subgraphs - so iterate through all of them
        for (auto& name_to_subgraph : node.GetAttributeNameToSubgraphMap()) {
          GraphViewer subgraph_viewer(*name_to_subgraph.second);

          const auto& local_subgraph_kernel_create_info_map_key =
              NestedSubgraphInfoDetails::ComposeNestedSubgraphInfoKeyHelper(subgraph_kernel_create_info_map_key_base,
                                                                            graph_depth, node.Index(), name_to_subgraph.first);

          auto specific_subgraph_kernel_create_info_map = subgraphs_kernel_create_info_maps_.find(local_subgraph_kernel_create_info_map_key);
          ORT_ENFORCE(specific_subgraph_kernel_create_info_map != subgraphs_kernel_create_info_maps_.end());

          GeneratePlanForWeightsHelper(subgraph_viewer,
                                       weights,
                                       specific_subgraph_kernel_create_info_map->second,
                                       local_subgraph_kernel_create_info_map_key,
                                       graph_depth + 1,
                                       locations);
        }
      }
    }
  }

  Status GeneratePlanForWeights() {
    // TODO: Move away from usage of vector of `OrtMemoryInfo`s per weight (initializer)
    // We do not need to maintain a vector of locations that a weight is used in.
    // We only need to know the location of its first usage according to the nodes
    // iteration rule in GeneratePlanForWeightsHelper() because:
    // (1) If the initializer is used in the graph level it is introduced in, then it can
    // only be used on one device as the Memcpy transformer will duplicate the initializer
    // (with a different name) in case it is used on multiple devices.
    // If the initializer is also additionally used in one of the subgraphs, we rely
    // on the utils::CopyInputsAcrossDevices() to copy it over to the appropriate device
    // before the subgraphs are executed.
    // (2) If the initializer is NOT used in the level it is introduced in and only used
    // in subgraphs, even then knowing its first usage location is enough as it can't be
    // used on different devices within the same graph level (see (1) for reason), and for
    // nested subgraphs, we can rely on the utils::CopyInputsAcrossDevices() to copy it
    // over to the appropriate device before the subgraphs are executed.
    std::vector<std::vector<OrtDevice>> locations(plan_.allocation_plan.size());

    GeneratePlanForWeightsHelper(graph_viewer_, graph_viewer_.GetAllInitializedTensors(),
                                 kernel_create_info_map_, "", 0, locations);

    for (size_t i = 0; i != locations.size(); ++i) {
      const std::vector<OrtDevice>& loc = locations[i];
      if (loc.empty()) continue;
      plan_.allocation_plan[i].alloc_kind = AllocKind::kAllocateStatically;
      // The planned location for an initializer is the location of its first usage.
      plan_.allocation_plan[i].location = loc[0];
#if !defined(ORT_MINIMAL_BUILD) && defined(ORT_MEMORY_PROFILE)
      size_t max_pc = plan_.execution_plan.size();
      std::string node_arg_name;
      ORT_RETURN_IF_ERROR(ort_value_name_idx_map_.GetName(static_cast<int>(i), node_arg_name));
      auto node_arg = graph_viewer_.GetNodeArg(node_arg_name);
      plan_.allocation_plan[i].value_type = utils::GetMLDataType(*node_arg);
      plan_.allocation_plan[i].life_interval = std::pair<size_t, size_t>(0, max_pc);
#endif
    }
    return Status::OK();
  }

  bool IsSingleStream() {
    // if each device only have 1 logic stream
    // we can safely reuse the existing memory sharing algorithm
    InlinedHashSet<OrtDevice::DeviceType> stream_device_set;
    stream_device_set.reserve(num_logic_streams_);
    for (size_t i = 0; i < num_logic_streams_; ++i) {
      auto& stream = stream_nodes_[i];
      if (!stream.empty()) {
        auto device_type = plan_.execution_plan[i]->device_.Type();
        if (!stream_device_set.insert(device_type).second) {
          return false;
        }
      }
    }
    return true;
  }

#ifdef ORT_ENABLE_STREAM
  // assume we already have a baseline reuse plan (no memory reuse at all)
  // this funciton will optimize the plan by building a reuse plan with stream safety.
  Status OptimizeReusePlanForMultiStream() {
    InlinedHashMap<NodeIndex, int> dependent_counter;
    for (const auto& it : dependence_graph_) {
      for (NodeIndex node_index : it.second) {
        dependent_counter[node_index]++;
      }
    }
    std::deque<NodeIndex> que;
    for (const auto& it : dependence_graph_) {
      if (dependent_counter[it.first] == 0) {
        que.push_back(it.first);
      }
    }

    // fetch_all_dependents will collect all dependent nodes for "node_index"
    std::function<std::set<NodeIndex>(NodeIndex)> fetch_all_dependents = [&](NodeIndex node_index) {
      std::set<NodeIndex> dependents;

      std::function<void(NodeIndex)> dfs = [&](NodeIndex curr) {
        if (dependents.find(curr) == dependents.end()) {
          dependents.insert(curr);
          for (NodeIndex dep : dependence_graph_[curr]) {
            dfs(dep);
          }
        }
      };

      dfs(node_index);
      return dependents;
    };

    // waiting_list keeps all values who want to reuse some upstream values' memory
    std::map<OrtDevice, std::map<size_t, typename std::map<const onnxruntime::NodeArg* const, std::set<NodeIndex>*>>> waiting_list;

    // for each node, dependents_map keeps all its dependent upstream nodes that are sure to be completed ahead
    std::map<NodeIndex, std::set<NodeIndex>> dependents_map;

    std::map<OrtValueIndex, std::set<OrtValueIndex>> input_output_map;

    std::set<OrtValueIndex> reused;

    const auto& graph_viewer = graph_viewer_;
    const auto& value_map = ort_value_name_idx_map_;
    const auto& kernel_create_info_map = kernel_create_info_map_;
    auto& allocation_plan = plan_.allocation_plan;

    // build the consumer list for each value
    int num_ml_values = ort_value_name_idx_map_.MaxIdx() + 1;
    value_consumer_map_.reserve(num_ml_values);

    // iterate each stream from back, so the first element is the last consumer in single stream case
    for (auto& stream : stream_nodes_) {
      for (auto it = stream.rbegin(), end = stream.rend(); it != end; ++it) {
        NodeIndex node_index = *it;
        auto* node = graph_viewer_.GetNode(node_index);

        auto process_input = [&](const NodeArg& input, size_t /*arg_idx*/) {
          if (input.Exists()) {
            const auto& name = input.Name();
            int value_idx;
            ORT_RETURN_IF_ERROR(ort_value_name_idx_map_.GetIdx(name, value_idx));
            auto origin = Buffer(value_idx);
            if (origin != -1 && plan_.allocation_plan[origin].alloc_kind == AllocKind::kAllocate) {
              // add current node as consumer for origin buffer
              value_consumer_map_[origin].insert(node_index);
            }
          }
          return Status::OK();
        };

        ORT_RETURN_IF_ERROR(Node::ForEachWithIndex(node->InputDefs(), process_input));
        ORT_RETURN_IF_ERROR(Node::ForEachWithIndex(node->ImplicitInputDefs(), process_input));
      }
    }

    std::function<void(NodeIndex)> TryReuseInput = [&](NodeIndex node_index) {
      auto* node = graph_viewer.GetNode(node_index);

      for (size_t output_arg_num = 0; output_arg_num < node->OutputDefs().size(); output_arg_num++) {
        auto p_output_arg = node->OutputDefs()[output_arg_num];
        OrtValueIndex output_idx_global{};

        if (!value_map.GetIdx(p_output_arg->Name(), output_idx_global).IsOK() ||
            allocation_plan[output_idx_global].alloc_kind != AllocKind::kAllocate) {
          continue;
        }

        auto kci_it = kernel_create_info_map.find(node_index);
        if (kci_it == kernel_create_info_map.end()) {
          continue;
        }

        const KernelCreateInfo& ci = *kci_it->second;
        if (ci.kernel_def == nullptr) {
          continue;
        }

        bool found_reusable = false;
        const auto& alias_map = ci.kernel_def->Alias();
        auto input_args = node->InputDefs();
        for (auto* input_arg : input_args) {
          OrtValueIndex input_idx_global{};
          if (value_map.GetIdx(input_arg->Name(), input_idx_global).IsOK()) {
            input_output_map[input_idx_global].insert(output_idx_global);
          }
        }

        for (auto& pair : alias_map) {
          size_t alias_map_second = (size_t)pair.second;
          if (alias_map_second == output_arg_num) {
            // we _must_ reuse this input to satisfy aliasing requirement: (e.g., for reshape)
            if ((0 <= pair.first) && (static_cast<size_t>(pair.first) < input_args.size())) {
              auto p_input_arg = input_args[pair.first];
              if (p_input_arg->Exists()) {
                OrtValueIndex reusable_input{};
                if (value_map.GetIdx(p_input_arg->Name(), reusable_input).IsOK() /*&&
                    allocation_plan[reusable_input].alloc_kind == AllocKind::kAllocate*/
                ) {
                  std::cout << p_input_arg->Name() << " reused by " << p_output_arg->Name() << " as input" << std::endl;
                  allocation_plan[output_idx_global].alloc_kind = AllocKind::kReuse;
                  allocation_plan[output_idx_global].reused_buffer = reusable_input;
                  value_consumer_map_[reusable_input].insert(value_consumer_map_[output_idx_global].begin(),
                                                             value_consumer_map_[output_idx_global].end());
                  reused.insert(reusable_input);
                  found_reusable = true;
                  break;
                }
              }
            }
          }
        }

        if (found_reusable) {
          continue;
        }

        const auto& variadic_alias_offsets = ci.kernel_def->VariadicAlias();
        if (variadic_alias_offsets.has_value()) {
          int input_offset = variadic_alias_offsets->first;
          int output_offset = variadic_alias_offsets->second;
          size_t alias_input_index = output_arg_num - output_offset + input_offset;

          if (alias_input_index < input_args.size()) {
            auto p_input_arg = input_args[alias_input_index];

            if (p_input_arg->Exists()) {
              OrtValueIndex reusable_input{};
              if (value_map.GetIdx(p_input_arg->Name(), reusable_input).IsOK() &&
                  allocation_plan[reusable_input].alloc_kind == AllocKind::kAllocate) {
                allocation_plan[output_idx_global].alloc_kind = AllocKind::kReuse;
                allocation_plan[output_idx_global].reused_buffer = reusable_input;
                value_consumer_map_[reusable_input].insert(value_consumer_map_[output_idx_global].begin(),
                                                           value_consumer_map_[output_idx_global].end());
                reused.insert(reusable_input);
                continue;
              }  // if
            }    // if
          }
        }

        const auto& inplace_map = ci.kernel_def->MayInplace();
        for (auto& pair : inplace_map) {
          size_t inplace_map_second = (size_t)pair.second;
          if (inplace_map_second == output_arg_num) {
            if ((0 <= pair.first) && (static_cast<size_t>(pair.first) < input_args.size())) {
              auto p_input_arg = input_args[pair.first];
              if (p_input_arg->Exists()) {
                OrtValueIndex input_arg_index{};
                if (value_map.GetIdx(p_input_arg->Name(), input_arg_index).IsOK() &&
                    allocation_plan[input_arg_index].alloc_kind == AllocKind::kAllocate) {
                  if (value_consumer_map_[input_arg_index].size() == 1 && SameSize(*p_input_arg, *p_output_arg)) {
                    allocation_plan[output_idx_global].alloc_kind = AllocKind::kReuse;
                    allocation_plan[output_idx_global].reused_buffer = input_arg_index;
                    value_consumer_map_[input_arg_index].insert(value_consumer_map_[output_idx_global].begin(),
                                                                value_consumer_map_[output_idx_global].end());
                    reused.insert(input_arg_index);
                  }
                }
              }
            }
          }
        }
      }
    };  // TryReuseInput

    // go over the outputs of "node_index" and try to reuse its memory
    std::function<void(NodeIndex)> TryReuseOutput = [&](NodeIndex node_index) {
      dependents_map[node_index] = fetch_all_dependents(node_index);
      auto* node = graph_viewer.GetNode(node_index);
      const auto& output_defs = node->OutputDefs();

      for (size_t output_idx_local = 0; output_idx_local < output_defs.size(); ++output_idx_local) {
        const auto& node_output = output_defs[output_idx_local];
        if (!node_output->Exists()) continue;
        OrtValueIndex output_idx_global{};

        if (value_map.GetIdx(node_output->Name(), output_idx_global).IsOK()) {
          if (reused.find(output_idx_global) != reused.end() ||
              allocation_plan[output_idx_global].alloc_kind != AllocKind::kAllocate) {
            continue;  // skip when it is already reused
          }

          const auto* shape = context_->GetShape(*node_output);
          if (!shape) continue;
          size_t size_in_bytes = shape->ByteSizeLong();

          const auto& location = allocation_plan[output_idx_global].location;
          auto local_iter = waiting_list.find(location);
          if (local_iter == waiting_list.end()) {
            waiting_list[location][size_in_bytes][node_output] = &dependents_map[node_index];
            continue;
          }

          auto size_iter = local_iter->second.find(size_in_bytes);
          if (size_iter == local_iter->second.end()) {
            waiting_list[location][size_in_bytes][node_output] = &dependents_map[node_index];
            continue;
          }

          bool get_reused = false;
          for (auto node_iter = size_iter->second.begin(); node_iter != size_iter->second.end();) {
            const onnxruntime::NodeArg* const downstream_arg = node_iter->first;
            OrtValueIndex downstream_value{};

            if (!value_map.GetIdx(downstream_arg->Name(), downstream_value).IsOK()) {
              node_iter = next(node_iter);
              continue;
            }

            // skip if it is a pair of input and output
            if (input_output_map[output_idx_global].find(downstream_value) != input_output_map[output_idx_global].end()) {
              node_iter = next(node_iter);
              continue;
            }

            const auto* downstream_shape = context_->GetShape(*downstream_arg);
            if (!SameSize(*downstream_shape, *downstream_arg, *shape, *node_output)) {
              node_iter = next(node_iter);
              continue;
            }

            auto* deps = node_iter->second;

            if (deps->find(node_index) == deps->end()) {
              node_iter = next(node_iter);
              continue;
            }

            bool all_covered = true;
            for (auto consumer : value_consumer_map_[output_idx_global]) {
              if (deps->find(consumer) == deps->end()) {
                all_covered = false;
                break;
              }
            }
            if (all_covered) {
              allocation_plan[downstream_value].alloc_kind = AllocKind::kReuse;
              allocation_plan[downstream_value].reused_buffer = output_idx_global;
              get_reused = true;
              // add new consumer for the value to be reused
              value_consumer_map_[output_idx_global].insert(value_node_map_[downstream_value]);
              value_consumer_map_[output_idx_global].insert(value_consumer_map_[downstream_value].begin(),
                                                            value_consumer_map_[downstream_value].end());
              node_iter = size_iter->second.erase(node_iter);
              if (size_iter->second.empty()) {
                local_iter->second.erase(size_iter);
              }
              break;  // only resued once
            } else {
              // dependents not fully covered, cannot reuse, try next one in waiting_list
              node_iter = next(node_iter);
            }
          }  // for
          if (get_reused) {
            reused.insert(output_idx_global);
          } else {
            // if not getting reused, add to waiting
            waiting_list[location][size_in_bytes][node_output] = &dependents_map[node_index];
          }
        }
      }
    };  // TryReuseOutput

    // topological traverse of the dependency graph
    InlinedHashSet<NodeIndex> visited;
    while (!que.empty()) {
      NodeIndex node_index = que.front();
      visited.insert(node_index);
      TryReuseInput(node_index);   // try reuse node's inputs as its outputs
      TryReuseOutput(node_index);  // try reuse node's outputs for downstream nodes
      que.pop_front();
      for (NodeIndex next_node_index : dependence_graph_[node_index]) {
        if (--dependent_counter[next_node_index] == 0) {
          que.push_back(next_node_index);
        }
      }
    }

    for (size_t value_index = 0; value_index < allocation_plan.size(); ++value_index) {
      if (allocation_plan[value_index].alloc_kind == AllocKind::kReuse) {
        while (allocation_plan[allocation_plan[value_index].reused_buffer].alloc_kind == AllocKind::kReuse &&
               allocation_plan[value_index].reused_buffer != allocation_plan[allocation_plan[value_index].reused_buffer].reused_buffer) {
          allocation_plan[value_index].reused_buffer = allocation_plan[allocation_plan[value_index].reused_buffer].reused_buffer;
        }
        ort_value_info_[value_index].reused_buffer_index = allocation_plan[value_index].reused_buffer;
      }
    }

    return Status::OK();
  }
#endif

  Status ComputeReusePlan() {
    gsl::not_null<const ISequentialPlannerContext*> backup_context = context_;
    SequentialPlannerContext no_mem_reuse_context(ExecutionMode::ORT_PARALLEL, ExecutionOrder::DEFAULT, false);
    if (!IsSingleStream()) {
      // use parallel execution context to generate a baseline first (no memory sharing)
      context_ = gsl::not_null<const ISequentialPlannerContext*>(&no_mem_reuse_context);
    }
#if !defined(ORT_MINIMAL_BUILD) && defined(ORT_MEMORY_PROFILE)
    // copy the use counts to a vector, before computing reuse
    std::vector<int> ort_value_usecount;
    ort_value_usecount.reserve(ort_value_info_.size());
#endif
    for (size_t i = 0; i < stream_nodes_.size(); ++i) {
      // compute use count first
      ORT_RETURN_IF_ERROR(ComputeReuseCount());
#if !defined(ORT_MINIMAL_BUILD) && defined(ORT_MEMORY_PROFILE)
      if (i == 0) {
        for (auto ort_value_info : ort_value_info_) {
          ort_value_usecount.push_back(ort_value_info.usecount);
        }
      }
#endif
      ORT_RETURN_IF_ERROR(ComputeSingleStreamReusePlan(i));
      ClearUseCount();
    }
#if !defined(ORT_MINIMAL_BUILD) && defined(ORT_MEMORY_PROFILE)
    CalculateLifetime(ort_value_usecount);
#endif
    if (IsSingleStream())
      return Status::OK();

    // restore context
    context_ = backup_context;

#ifdef ORT_ENABLE_STREAM
    ORT_RETURN_IF_ERROR(OptimizeReusePlanForMultiStream());
#endif

    return Status::OK();
  }

  // Should only be used after ProcessDef()
  Status ComputeSingleStreamReusePlan(size_t stream_index) {
    auto& execution_plan = stream_nodes_[stream_index];
    // Cached graph outputs.
    const auto& graph_outputs = graph_viewer_.GetOutputs();
    for (size_t program_counter = 0; program_counter < execution_plan.size(); ++program_counter) {
      auto node_index = execution_plan[program_counter];
      // the node (aka operator) which carries the considered program (aka computation).
      const auto* pnode = graph_viewer_.GetNode(node_index);
      // node outputs.
      const auto& output_defs = pnode->OutputDefs();
      // External outputs flag.
      bool has_external_outputs = HasExternalOutputs(*pnode);
      // output_arg_def_index is the index of ArgDefs in pnode's output list.
      // At the i-th iteration, we build the allocation plan for the i-th
      // NodeArg in pnode's output list. Allocation plan remains untouched for
      // optional-missing outputs (aka values with empty names).
      for (size_t output_arg_def_index = 0, end = output_defs.size(); output_arg_def_index < end; ++output_arg_def_index) {
        const auto& node_output = output_defs[output_arg_def_index];
        if (!node_output->Exists()) continue;
        // OrtValue index of the considered output NodeArg.
        const auto current = Index(node_output->Name());
        AllocPlan(current).value_type = utils::GetMLDataType(*node_output);
        // Declare OrtValue index of the reused buffer.
        // The the OrtValue indexed by current may reuse the memory in the OrtValue indexed by reused.
        OrtValueIndex reused;
        bool is_strided_tensor = false;
        if (has_external_outputs) {
          ORT_ENFORCE(!IsNonTensor(*node_output), "Only tensors are supported for external outputs for now.");
          AllocPlan(current).alloc_kind = AllocKind::kAllocatedExternally;
        } else if (std::find(graph_outputs.begin(), graph_outputs.end(), node_output) != graph_outputs.end()) {
          // node_output is graph's output, so we can't reuse intermediate buffer
          AllocPlan(current).alloc_kind = AllocKind::kAllocateOutput;

          // hacky perf optimization to not copy a pre-existing value to an output if this is a Loop subgraph and
          // the value is not being changed in the subgraph.
          //
          // this usage of a loop state variable has been seen in two scenarios. both have better alternatives now.
          // we maintain the optimization for existing models.
          //
          // 1. a loop state variable was being provided due to ONNX not supporting empty variadic inputs.
          //    a dummy loop state variable was required in this case.
          //    ONNX now supports empty variadic inputs, so a new model should not add a dummy loop state variable.
          //
          // 2. a loop state variable was being used to explicitly pass in an outer scope value to the subgraph.
          //    this sort of usage is automatically handled via implicit inputs and there's no need to add a
          //    loop state variable in order to access the outer scope value.
          if (parent_node_ && pnode->OpType() == "Identity" && parent_node_->OpType() == "Loop") {
            const NodeArg* input = pnode->InputDefs()[0];

            // first input to the Loop subgraph is the iteration number.
            bool input_is_loop_iteration_number = input == graph_viewer_.GetInputs()[0];
            if (input_is_loop_iteration_number) {
              // as the value inside the OrtValue gets changed by the Loop implementation on each iteration
              // (so it can re-use the OrtValue instance) if it is also a subgraph output it must be allocated
              // so a copy of the current value is returned, so leave alloc_kind as kAllocateOutput
            } else {
              const auto& input_name = input->Name();
              const auto input_index = Index(input_name);

              const auto& alloc_plan = AllocPlan(input_index);
              if (alloc_plan.alloc_kind == AllocKind::kPreExisting) {
                Reuse(input_index, current, AllocKind::kShare);
              }
            }
          }
        } else if (!context_->IsParallelExecutionEnabled() &&
                   FindReusableInput(*pnode, static_cast<int>(output_arg_def_index), &reused, &is_strided_tensor)) {
          // Re-using inputs is applicable for tensors, sequence tensors,
          // and optional types if the kernel has marked certain inputs as
          // possible candidates for re-use
          Reuse(reused, current, AllocKind::kReuse);
          ort_value_info_[current].is_inplace_reuse = true;
#ifdef ENABLE_STRIDED_TENSORS
          if (is_strided_tensor) AllocPlan(current).is_strided_tensor = true;
#else
          ORT_ENFORCE(!is_strided_tensor, "Strided tensor is not supported in non-training build for now.");
#endif  // ENABLE_STRIDED_TENSORS
#if !defined(ORT_MINIMAL_BUILD) && defined(ORT_MEMORY_PROFILE)
          InplaceReuse(reused, current);
#endif
        } else if (IsNonTensor(*node_output)) {
          AllocPlan(current).alloc_kind = AllocKind::kAllocate;
        } else if (!context_->IsParallelExecutionEnabled() &&
                   FindReusableTensor(*node_output, &reused)) {
          // Reuse an available (dead) buffer for this output, this is only for sequential execution.
          Reuse(reused, current, AllocKind::kReuse);
        } else {
          // otherwise: allocate a new buffer for this output
          AllocPlan(current).alloc_kind = AllocKind::kAllocate;
        }
      }

      // determine if inputs of *pnode can be freed:
      for (auto node_input : pnode->InputDefs()) {
        if (node_input->Exists()) {
          auto& sym = node_input->Name();
          auto original = Buffer(Index(sym));
          // The index will be -1 if it's an initializer that was removed as part of a temporary workaround.
          // See comments in the OrtValueInfo definition.
          if ((original != -1) && (0 == DecrementUseCount(original))) {
            freelist_.push_front(FreeBufferInfo(original, program_counter));
          }
        }
      }

      for (auto node_input : pnode->ImplicitInputDefs()) {
        if (node_input->Exists()) {
          auto& sym = node_input->Name();
          auto original = Buffer(Index(sym));
          // The index will be -1 if it's an initializer that was removed as part of a temporary workaround.
          // See comments in the OrtValueInfo definition.
          if ((original != -1) && (0 == DecrementUseCount(original))) {
            freelist_.push_front(FreeBufferInfo(original, program_counter));
          }
        }
      }

      // determine if any outputs of *pnode are unused and can be freed:
      for (auto node_output : pnode->OutputDefs()) {
        if (node_output->Exists()) {
          auto& sym = node_output->Name();
          auto original = Buffer(Index(sym));
          // The index will be -1 if it's an initializer that was removed as part of a temporary workaround.
          // See comments in the OrtValueInfo definition.
          if (0 == DecrementUseCount(original)) {
            freelist_.push_front(FreeBufferInfo(original, program_counter));
          }
        }
      }
    }
    return Status::OK();
  }

#ifdef ENABLE_TRAINING
  Status CalculateProgramCounter() {
    ClearUseCount();
    ORT_RETURN_IF_ERROR(ComputeReuseCount());
    auto& execution_plan = plan_.node_execution_order_in_training;
    for (size_t program_counter = 0; program_counter < execution_plan.size(); ++program_counter) {
      auto node_index = execution_plan[program_counter];
      // the node (aka operator) which carries the considered program (aka computation).
      const auto* pnode = graph_viewer_.GetNode(node_index);
      // node outputs.
      const auto& output_defs = pnode->OutputDefs();
      for (size_t output_arg_def_index = 0, end = output_defs.size(); output_arg_def_index < end; ++output_arg_def_index) {
        const auto& node_output = output_defs[output_arg_def_index];
        if (!node_output->Exists()) continue;
        // OrtValue index of the considered output NodeArg.
        const auto current = Index(node_output->Name());
        if (AllocPlan(current).alloc_kind == AllocKind::kAllocate) {
          AllocPlan(current).program_counter.AddStart(program_counter);
        }
      }

      auto& node_release_action = plan_.node_release_list[node_index];
      for (auto& action_idx : node_release_action) {
        if (plan_.release_actions[action_idx].ref_count == 1) {
          int value_idx = static_cast<OrtValueIndex>(plan_.release_actions[action_idx].value_index);
          AllocPlan(value_idx).program_counter.AddEnd(program_counter);
        } else {
          // if the releaase action depends on multiple nodes,
          // we can't have a fixed lifetime for it.
          // leave it empty and we will assign it to the lifetime of the whole program at line 1698
        }
      }
    }

    // there are some corner case that an node's output is not graph output but has no consumer
    // currently we didn't generate deallocation plan for those values.
    // so manually fix the PC here.
    // TODO: fix the deallocation plan
    for (auto& alloc_plan : plan_.allocation_plan) {
      if ((alloc_plan.program_counter.Starts().size() - alloc_plan.program_counter.Ends().size()) == 1) {
        alloc_plan.program_counter.AddEnd(execution_plan.size());
      }
    }

    return Status::OK();
  }
#endif

#if !defined(ORT_MINIMAL_BUILD) && defined(ORT_MEMORY_PROFILE)
  void CalculateLifetime(std::vector<int>& ort_value_usecount) {
    auto& execution_plan = graph_viewer_.GetNodesInTopologicalOrder(context_->GetExecutionOrder());
    for (size_t program_counter = 0; program_counter < execution_plan.size(); ++program_counter) {
      auto node_index = execution_plan[program_counter];
      // the node (aka operator) which carries the considered program (aka computation).
      const auto* pnode = graph_viewer_.GetNode(node_index);
      // node outputs.
      const auto& output_defs = pnode->OutputDefs();
      // External outputs flag.
      for (size_t output_arg_def_index = 0, end = output_defs.size(); output_arg_def_index < end; ++output_arg_def_index) {
        const auto& node_output = output_defs[output_arg_def_index];
        if (!node_output->Exists()) continue;
        // OrtValue index of the considered output NodeArg.
        const auto current = Index(node_output->Name());
        AllocPlan(current).life_interval.first = program_counter;
        if (AllocPlan(current).alloc_kind == AllocKind::kAllocatedExternally ||
            AllocPlan(current).alloc_kind == AllocKind::kAllocateOutput) {
          AllocPlan(current).life_interval.second = execution_plan.size();
        }
        // determine if inputs of *pnode can be freed:
        for (auto node_input : pnode->InputDefs()) {
          if (node_input->Exists()) {
            auto& sym = node_input->Name();
            // Compute lifetime
            auto current2 = Index(sym);
            if ((current2 != -1) && (0 == --ort_value_usecount[current2])) {
              AllocPlan(current2).life_interval.second = program_counter;
            }
          }
        }

        for (auto node_input : pnode->ImplicitInputDefs()) {
          if (node_input->Exists()) {
            auto& sym = node_input->Name();
            // Compute lifetime
            auto current2 = Index(sym);
            if ((current2 != -1) && (0 == --ort_value_usecount[current2])) {
              AllocPlan(current2).life_interval.second = program_counter;
            }
          }
        }

        // determine if any outputs of *pnode are unused and can be freed:
        for (auto node_output2 : pnode->OutputDefs()) {
          if (node_output2->Exists()) {
            auto& sym = node_output2->Name();
            // The index will be -1 if it's an initializer that was removed as part of a temporary workaround.
            // See comments in the OrtValueInfo definition.
            auto current2 = Index(sym);
            if ((current2 != -1) && (0 == --ort_value_usecount[current2])) {
              AllocPlan(current2).life_interval.second = program_counter;
            }
          }
        }
      }
    }
  }
#endif

#ifdef ENABLE_TRAINING_CORE
  bool AllocateInputsContiguously(const Node& node) const {
    const KernelCreateInfo& ci = GetKernelCreateInfo(kernel_create_info_map_, node.Index());
    if (ci.kernel_def == nullptr) {
      return false;
    }

    return ci.kernel_def->AllocateInputsContiguously();
  }

  // Compute allocation order for tensors that are required to be allocated contiguously.
  Status ComputeAllocationOrder() {
    for (auto& stream : stream_nodes_) {
      std::vector<OrtValueIndex>& initializer_allocation_order(plan_.initializer_allocation_order);
      std::vector<OrtValueIndex>& activation_allocation_order(plan_.activation_allocation_order);
      for (auto& step : stream) {
        const auto* pnode = graph_viewer_.GetNode(step);
        if (pnode == nullptr) return ORT_MAKE_STATUS(ONNXRUNTIME, FAIL, "Cannot find the node ", step);
        if (!AllocateInputsContiguously(*pnode)) continue;
        // This node has requested inputs be allocated contiguously.
        const auto& input_defs = pnode->InputDefs();
        onnxruntime::AllocKind input_kind = AllocKind::kAllocateStatically;
        bool set_input_kind = true;
        for (const auto& node_input : input_defs) {
          if (!node_input->Exists()) continue;
          const auto current_idx = Index(node_input->Name());
          const auto& current_plan = AllocPlan(current_idx);
          const auto actual_idx = current_plan.alloc_kind == AllocKind::kReuse ? current_plan.reused_buffer : current_idx;
          const auto& actual_plan = AllocPlan(actual_idx);
          if (set_input_kind) {
            input_kind = actual_plan.alloc_kind;
            set_input_kind = false;
          }

          if ((actual_plan.alloc_kind == AllocKind::kAllocateStatically) && (input_kind != AllocKind::kAllocateStatically))
            return ORT_MAKE_STATUS(ONNXRUNTIME, FAIL, "AllocateInputsContiguously() requires all inputs to be initializers, or all inputs to be non-initializers.");

          if (actual_plan.alloc_kind == AllocKind::kAllocateStatically) {
            if (std::find(initializer_allocation_order.begin(), initializer_allocation_order.end(), actual_idx) == initializer_allocation_order.end())
              initializer_allocation_order.push_back(actual_idx);
          } else {
            if (std::find(activation_allocation_order.begin(), activation_allocation_order.end(), actual_idx) == activation_allocation_order.end())
              activation_allocation_order.push_back(actual_idx);
          }
        }
      }
    }
    return Status::OK();
  }
#endif

  void VerifyMemoryTimeSchedule() {
    size_t idx = 0;
    for (const auto& entry : plan_.allocation_plan) {
      if (entry.alloc_kind == AllocKind::kAllocate) {
        ORT_ENFORCE(entry.program_counter.HasValidEntries(), "Invalid program_counter entries at index ", idx);
      }

      ++idx;
    }
  }

  // Convert information in execution plan and memory reuse plan into release plan
  Status GenerateDeallocationPlan() {
    // 1. build the consumer list for each value
    std::vector<InlinedVector<NodeIndex>> value_consumers;
    int num_ml_values = ort_value_name_idx_map_.MaxIdx() + 1;
    value_consumers.resize(num_ml_values);

    // iterate each stream from back, so the first element is the last consumer in single stream case
    for (auto& stream : stream_nodes_) {
      for (auto it = stream.rbegin(), end = stream.rend(); it != end; ++it) {
        NodeIndex node_index = *it;
        auto* node = graph_viewer_.GetNode(node_index);

        auto process_input = [&](const NodeArg& input, size_t /*arg_idx*/) {
          if (input.Exists()) {
            const auto& name = input.Name();
            int value_idx;
            ORT_RETURN_IF_ERROR(ort_value_name_idx_map_.GetIdx(name, value_idx));
            auto origin = Buffer(value_idx);
            if (origin != -1 && plan_.allocation_plan[origin].alloc_kind == AllocKind::kAllocate) {
              // add current node as consumer for origin buffer
              value_consumers[origin].push_back(node_index);
            }
          }
          return Status::OK();
        };

        ORT_RETURN_IF_ERROR(Node::ForEachWithIndex(node->InputDefs(), process_input));
        ORT_RETURN_IF_ERROR(Node::ForEachWithIndex(node->ImplicitInputDefs(), process_input));
      }
    }
    // 2. build the release actions and fill into node's release list
    auto process_consumer = [&](size_t release_action_idx, NodeIndex node_index) {
      plan_.release_actions[release_action_idx].ref_count++;
      plan_.node_release_list[node_index].push_back(release_action_idx);
    };
    plan_.node_release_list.resize(SafeInt<size_t>(graph_viewer_.MaxNodeIndex()) + 1);
    for (size_t i = 0; i < value_consumers.size(); ++i) {
      if (!value_consumers[i].empty()) {
        plan_.release_actions.push_back(SequentialExecutionPlan::ReleaseAction{i, 0});
        auto release_action_idx = plan_.release_actions.size() - 1;
        // check whether we can static determine where to release.
        // TODO: here we use a temporary simple solution is only static release when all the consumers are on the same stream
        // we actually can do better if all the consumers depends on the last consumer.
        // will optimize it later
        bool is_all_consumer_same_stream = true;
        auto stream_idx = node_stream_map_[value_consumers[i][0]];
        for (size_t j = 1; j < value_consumers[i].size(); ++j) {
          if (node_stream_map_[value_consumers[i][j]] != stream_idx) {
            is_all_consumer_same_stream = false;
            break;
          }
        }
        if (is_all_consumer_same_stream) {
          // all the consumers are on the same stream, so the first element is the last consumer int the stream.
          process_consumer(release_action_idx, value_consumers[i][0]);
        } else {
          // can't static determin, add all the consumers, we will use ref count in release action
          for (auto node_index : value_consumers[i]) {
            process_consumer(release_action_idx, node_index);
          }
        }
      }
    }
    return Status::OK();
  }

#ifndef ORT_ENABLE_STREAM
  void PartitionIntoStreams(const logging::Logger& /*logger*/, const ExecutionProviders& /*execution_providers*/,
                            const PathString& /*partition_config_file*/) {
    stream_nodes_.push_back({});
    node_stream_map_.resize(SafeInt<size_t>(graph_viewer_.MaxNodeIndex()) + 1);
    for (auto node_index : graph_viewer_.GetNodesInTopologicalOrder()) {
      stream_nodes_[0].push_back(node_index);
      node_stream_map_[node_index] = 0;
    }
    num_logic_streams_ = 1;
  }

  Status BuildExecutionPlan(const ExecutionProviders& execution_providers) {
    // 1. create logic stream instance
    auto& execution_plan = plan_.execution_plan;
    ORT_ENFORCE(num_logic_streams_ == 1 && !stream_nodes_[0].empty());
    execution_plan.reserve(1);
    auto first_node_index = stream_nodes_[0][0];
    auto* node = graph_viewer_.GetNode(first_node_index);
    onnxruntime::ProviderType exec_provider_name = node->GetExecutionProviderType();
    const IExecutionProvider* ep = execution_providers.Get(exec_provider_name);
    ORT_ENFORCE(ep);
    auto node_device_mem_location = ep->GetOrtDeviceByMemType(OrtMemType::OrtMemTypeDefault);
    execution_plan.emplace_back(std::make_unique<SequentialExecutionPlan::LogicStream>(node_device_mem_location));
    // 2. add steps to the execution plan
    for (auto node_index : stream_nodes_[0]) {
      execution_plan[0]->steps_.emplace_back(std::make_unique<LaunchKernelStep>(node_index));
    }
    return Status::OK();
  }

#else

  void
  PartitionIntoStreams(const logging::Logger& logger, const ExecutionProviders& execution_providers,
                       const PathString& partition_config_file) {
    auto partitioner = IGraphPartitioner::CreateGraphPartitioner(logger, partition_config_file);
    auto status = partitioner->PartitionGraph(graph_viewer_, execution_providers, stream_nodes_, context_->GetExecutionOrder());
    ORT_ENFORCE(status.IsOK(), status.ErrorMessage());
    node_stream_map_.resize(SafeInt<size_t>(graph_viewer_.MaxNodeIndex()) + 1);
    for (size_t i = 0; i < stream_nodes_.size(); ++i) {
      for (auto node_index : stream_nodes_[i]) {
        node_stream_map_[node_index] = i;
      }
    }
    num_logic_streams_ = stream_nodes_.size();
  }

  // build each logic streams
  Status BuildExecutionPlan(const ExecutionProviders& execution_providers,
                            const IStreamCommandHandleRegistry& stream_handle_registry) {
    // 1. create logic stream instance
    auto& execution_plan = plan_.execution_plan;
    execution_plan.reserve(num_logic_streams_);
    for (size_t i = 0; i < num_logic_streams_; ++i) {
      if (!stream_nodes_[i].empty()) {
        // get device from first node
        auto& node_index = stream_nodes_[i][0];
        auto* node = graph_viewer_.GetNode(node_index);
        onnxruntime::ProviderType exec_provider_name = node->GetExecutionProviderType();
        const IExecutionProvider* ep = execution_providers.Get(exec_provider_name);
        ORT_ENFORCE(ep);
        auto node_device_mem_location = ep->GetOrtDeviceByMemType(OrtMemType::OrtMemTypeDefault);
        execution_plan.emplace_back(std::make_unique<SequentialExecutionPlan::LogicStream>(node_device_mem_location));
      } else {
        execution_plan.emplace_back(nullptr);
      }
    }
    // 2. determing following things:
    //    a. which node need to generate notification
    //    b. which node need to trigger downstream
#ifdef ENABLE_TRAINING
    // We will leverage the topological order for the training scenario.
    // The nodes before yieldOp in topo order will be executed in RunForward() and nodes after will be executed in RunBackward()
    // This partition may not be exactly the same as forward model/gradient model, for example, some nodes in gradient model are
    // before yieldOp thus will be executed in RunForward()
    // But the final result is still correct, as long as all the nodes will be executed in either RunForward() or RunBackward()
    // and no dependency conflict during the execution.
    const std::vector<NodeIndex>& topo_sort = graph_viewer_.GetNodesInTopologicalOrder(context_->GetExecutionOrder());
    plan_.node_index_2_toposort_index.reserve(topo_sort.size());
    size_t yieldOp_index_in_toposort = topo_sort.size();
    for (size_t i = 0; i < topo_sort.size(); i++) {
      plan_.node_index_2_toposort_index[topo_sort[i]] = i;
      const Node* node = graph_viewer_.GetNode(topo_sort[i]);
      if (node->OpType() == "YieldOp") {
        ORT_ENFORCE(yieldOp_index_in_toposort == topo_sort.size(), "Two YieldOp in the graph");
        yieldOp_index_in_toposort = i;
      }
    }

    auto AreNodesSeparatedByYield = [&](NodeIndex producer, NodeIndex consumer) {
      size_t producer_topoindex = plan_.node_index_2_toposort_index[producer];
      size_t consumer_topoindex = plan_.node_index_2_toposort_index[consumer];
      return producer_topoindex < yieldOp_index_in_toposort && yieldOp_index_in_toposort < consumer_topoindex;
    };
#endif
    size_t num_trigger_points = 0;
    InlinedHashMap<NodeIndex, size_t> node_to_trigger_points;
    InlinedHashMap<NodeIndex, NotificationIndex> node_to_notification;
    std::map<NodeIndex, std::map<NodeIndex, WaitNotificationFn>> node_to_wait;
    for (size_t i = 0; i < num_logic_streams_; ++i) {
      for (auto node_index : stream_nodes_[i]) {
        auto* node = graph_viewer_.GetNode(node_index);
        for (auto it = node->OutputNodesBegin(); it != node->OutputNodesEnd(); ++it) {
          // if the output node is not in the same stream, generate a trigger point
          if (node_stream_map_[it->Index()] != i
#ifdef ENABLE_TRAINING
              // Do not insert Barrier/TriggerDownStream step if the producer and consumer are in different sides of yieldOp
              // As in this case producer will surely be ready before consumer is running.
              && !AreNodesSeparatedByYield(node_index, it->Index())
#endif
          ) {
            node_to_trigger_points[node_index] = num_trigger_points++;
            break;
          }
        }
      }
    }
    for (size_t i = 0; i < num_logic_streams_; ++i) {
      for (auto node_index : stream_nodes_[i]) {
        auto* node = graph_viewer_.GetNode(node_index);
        // Neither trigger ActivateNotification/WaitOnEPStep for Shape op (whose output is ready for all the EPs), nor
        // upstream is on CPU device (As currently we never invoke RegisterWaitFn(CPU, ...) for all kinds of EP, thus no wait_handle can be retrieved for this case)
        if (node->OpType() != "Shape" && execution_plan[i]->device_.Type() != OrtDevice::CPU) {
          for (auto it = node->OutputNodesBegin(); it != node->OutputNodesEnd(); ++it) {
            for (auto* output : node->OutputDefs()) {
              if (output->Exists()) {
<<<<<<< HEAD
                OrtValueIndex output_arg_idx;
                ORT_THROW_IF_ERROR(ort_value_name_idx_map_.GetIdx(output->Name(), output_arg_idx));
                // there are two cases we need notification:
                // 1. the consumer is not in the same stream
                // 2. the consumer is in the same stream(non-cpu device), but it consumes a CPU tensor from an non-shape op.
                //    for example, a resize cuda kernel consumer a tensor from MemCpyToHost cuda kernel on the same stream.
                //    in this case, the FIFO can't guarantee the cpu tensor is ready when resize kernel is launching
                OrtDevice::DeviceType target_device = plan_.allocation_plan[output_arg_idx].location.device.Type();
                if (std::find(it->InputDefs().begin(), it->InputDefs().end(), output) == it->InputDefs().end()) {
                  // if output is consumed in a subgraph, reset target device
                  OrtValueIndex input_arg_idx;
                  ORT_THROW_IF_ERROR(ort_value_name_idx_map_.GetIdx((*it->InputDefs().begin())->Name(), input_arg_idx));
                  target_device = plan_.allocation_plan[input_arg_idx].location.device.Type();
                }
                WaitNotificationFn wait_handle = stream_handle_registry.GetWaitHandle(execution_plan[i]->device_.Type(), target_device);
                if ((node_stream_map_[it->Index()] != i || target_device == OrtDevice::CPU) && wait_handle != nullptr) {
                  if (node_to_notification.find(node_index) == node_to_notification.end()) {
                    node_to_notification[node_index] = plan_.notification_owners.size();
                    plan_.notification_owners.push_back(i);
=======
                if (std::find(it->InputDefs().begin(), it->InputDefs().end(), output) != it->InputDefs().end()) {
                  OrtValueIndex output_arg_idx;
                  ORT_THROW_IF_ERROR(ort_value_name_idx_map_.GetIdx(output->Name(), output_arg_idx));
                  // there are two cases we need notification:
                  // 1. the consumer is not in the same stream
                  // 2. the consumer is in the same stream(non-cpu device), but it consumes a CPU tensor from an non-shape op.
                  //    for example, a resize cuda kernel consumer a tensor from MemCpyToHost cuda kernel on the same stream.
                  //    in this case, the FIFO can't guarantee the cpu tensor is ready when resize kernel is launching
                  OrtDevice::DeviceType output_arg_device = plan_.allocation_plan[output_arg_idx].location.Type();
                  WaitNotificationFn wait_handle = stream_handle_registry.GetWaitHandle(execution_plan[i]->device_.Type(), output_arg_device);
                  if ((node_stream_map_[it->Index()] != i || output_arg_device == OrtDevice::CPU) && wait_handle != nullptr) {
                    if (node_to_notification.find(node_index) == node_to_notification.end()) {
                      node_to_notification[node_index] = plan_.notification_owners.size();
                      plan_.notification_owners.push_back(i);
                    }

                    // if node_index is already in the map, it will NOT be overwritten by insert()
                    node_to_wait[it->Index()].insert({node_index, wait_handle});
>>>>>>> d58fa980
                  }
                  // if node_index is already in the map, it will NOT be overwritten by insert()
                  node_to_wait[it->Index()].insert({node_index, wait_handle});
                }
              }  // output->Exists
            }
          }
        }
      }
    }

    // 3. Check the nodes in each logical stream, confirm it aligned with the device in the logic stream;
    for (size_t i = 0; i < num_logic_streams_; ++i) {
      std::set<const IExecutionProvider*> providers;
      for (auto node_index : stream_nodes_[i]) {
        auto* node = graph_viewer_.GetNode(node_index);
        onnxruntime::ProviderType exec_provider_name = node->GetExecutionProviderType();
        const IExecutionProvider* ep = execution_providers.Get(exec_provider_name);
        auto node_device_mem_location = ep->GetOrtDeviceByMemType(OrtMemType::OrtMemTypeDefault);
        ORT_ENFORCE(execution_plan[node_stream_map_[node_index]]->device_.Type() == node_device_mem_location.Type());
      }
    }

    // 4. add commands to logic queue
    for (size_t i = 0; i < num_logic_streams_; ++i) {
      for (size_t j = 0; j < stream_nodes_[i].size(); ++j) {
        auto node_index = stream_nodes_[i][j];
        if (j > 0) {
          // add dependency for current logic stream
          dependence_graph_[node_index].insert(stream_nodes_[i][j - 1]);
        }
        auto* node = graph_viewer_.GetNode(node_index);
        std::unordered_set<NodeIndex> visited;  // TODO(leca): See the bug description in PlannerTest.MultiStreamMultiOutput. Can remove this variable once this bug is fixed
        for (auto it = node->InputNodesBegin(); it != node->InputNodesEnd(); ++it) {
          if (visited.find(it->Index()) != visited.end()) {
            continue;
          }
          visited.insert(it->Index());
          //  check whether we need to add barrier
          if (std::find(stream_nodes_[i].begin(), stream_nodes_[i].end(), it->Index()) == stream_nodes_[i].end()
#ifdef ENABLE_TRAINING
              && !AreNodesSeparatedByYield(it->Index(), node_index)
#endif
          ) {
            // find the trigger_point_id
            auto trigger_point_it = node_to_trigger_points.find(it->Index());
            ORT_ENFORCE(trigger_point_it != node_to_trigger_points.end());
            size_t trigger_point_index = trigger_point_it->second;
            // push a barrier
            size_t barrier_id = plan_.num_barriers++;
            plan_.downstream_map[trigger_point_index].push_back({i,
                                                                 static_cast<int>(execution_plan[i]->steps_.size())});
            execution_plan[i]->steps_.emplace_back(std::make_unique<BarrierStep>(barrier_id, node_index));
          }
        }

        auto wait_it = node_to_wait.find(node_index);
        if (wait_it != node_to_wait.end()) {
          for (auto wait_param : wait_it->second) {
            execution_plan[i]->steps_.emplace_back(std::make_unique<WaitOnEPStep>(wait_param.second,
                                                                                  node_to_notification[wait_param.first], node_index));
          }
        }

        for (auto it = node->OutputNodesBegin(); it != node->OutputNodesEnd(); ++it) {
          // add dependency for model graph
          dependence_graph_[it->Index()].insert(node_index);
        }
        // push launch kernel command
        execution_plan[i]->steps_.emplace_back(std::make_unique<LaunchKernelStep>(node_index));
        // check if any notification generated by this node, if yes, push a activate
        auto notification_it = node_to_notification.find(node_index);
        if (notification_it != node_to_notification.end()) {
          NotificationIndex notification_index = notification_it->second;
          execution_plan[i]->steps_.emplace_back(std::make_unique<ActivateNotificationStep>(notification_index, node_index));
        }
        // check if any trigger point generated by this node, if yes, push a trigger
        auto trigger_point_it = node_to_trigger_points.find(node_index);
        if (trigger_point_it != node_to_trigger_points.end()) {
          // notify downstreams
          execution_plan[i]->steps_.emplace_back(std::make_unique<TriggerDownstreamStep>(trigger_point_it->second, node_index));
        }
      }
    }

    for (auto node_index : graph_viewer_.GetNodesInTopologicalOrder(context_->GetExecutionOrder())) {
      auto* node = graph_viewer_.GetNode(node_index);
      const auto& output_defs = node->OutputDefs();
      for (size_t output_idx_local = 0; output_idx_local < output_defs.size(); ++output_idx_local) {
        const auto& node_output = output_defs[output_idx_local];
        if (!node_output->Exists()) continue;
        OrtValueIndex output_idx_global;
        ORT_THROW_IF_ERROR(ort_value_name_idx_map_.GetIdx(node_output->Name(), output_idx_global));
        plan_.value_to_stream_map[output_idx_global] = node_stream_map_[node_index];
        value_node_map_[output_idx_global] = node_index;
      }
    }
#ifdef ENABLE_TRAINING
    // 5. build the node_execution_order_in_training
    //  the training memory optimization rely on a stable order how kernel get launched to calculate memory pattern
    //  so we limit training scenario to run with single stream and single thread mode
    //  the code below will simulate the execution and get the stable execution order
    InlinedVector<int> execution_offsets(num_logic_streams_, -1);
    InlinedHashSet<OrtValueIndex> produced_values;

    for (auto graph_input : graph_viewer_.GetInputs()) {
      OrtValueIndex index = Index(graph_input->Name());
      produced_values.insert(index);
    }

    for (auto out_scope_arg : graph_viewer_.GetOuterScopeNodeArgNames()) {
      OrtValueIndex index = Index(out_scope_arg);
      produced_values.insert(index);
    }

    for (const auto& pair : graph_viewer_.GetAllInitializedTensors()) {
      const auto& initializer_name = pair.first;
      OrtValueIndex index = Index(initializer_name);
      produced_values.insert(index);
    }

    InlinedHashSet<OrtValueIndex> producable_values;
    for (auto node_index : graph_viewer_.GetNodesInTopologicalOrder(context_->GetExecutionOrder())) {
      auto* node = graph_viewer_.GetNode(node_index);
      // add the output to produce nodes list
      for (auto* output_def : node->OutputDefs()) {
        if (!output_def->Exists())
          continue;
        OrtValueIndex index = Index(output_def->Name());
        producable_values.insert(index);
      }
    }

    std::function<void(size_t, int)> process_stream;
    process_stream = [&](size_t i, int node_offset) {
      if (node_offset > execution_offsets[i])
        return;
      while (execution_offsets[i] < static_cast<int>(stream_nodes_[i].size())) {
        if (execution_offsets[i] == -1) {
          execution_offsets[i]++;
          continue;
        }
        NodeIndex node_index = stream_nodes_[i][execution_offsets[i]];
        auto* node = graph_viewer_.GetNode(node_index);
        // check whether the node is ready:
        bool input_ready = true;
        for (auto* input_def : node->InputDefs()) {
          if (!input_def->Exists())
            continue;
          OrtValueIndex index = Index(input_def->Name());
          if (produced_values.find(index) == produced_values.end() &&
              producable_values.find(index) != producable_values.end()) {
            input_ready = false;
            break;
          }
        }
        if (!input_ready)
          break;
        // trace the execution of this node
        plan_.node_execution_order_in_training.push_back(node_index);
        // add the output to produce nodes list
        for (auto* output_def : node->OutputDefs()) {
          if (!output_def->Exists())
            continue;
          OrtValueIndex index = Index(output_def->Name());
          produced_values.insert(index);
        }
        // trigger downstream
        for (auto it = node->OutputNodesBegin(); it != node->OutputNodesEnd(); ++it) {
          auto stream_idx = node_stream_map_[it->Index()];
          if (stream_idx != i) {
            auto node_it = std::find(stream_nodes_[stream_idx].begin(), stream_nodes_[stream_idx].end(), it->Index());
            int offset = static_cast<int>(std::distance(stream_nodes_[stream_idx].begin(), node_it));
            process_stream(stream_idx, offset);
          }
        }
        // move_to_next
        execution_offsets[i]++;
      }
    };

    auto num_of_nodes = graph_viewer_.GetNodesInTopologicalOrder(context_->GetExecutionOrder()).size();
    plan_.node_execution_order_in_training.reserve(num_of_nodes);
    for (size_t i = 0; i < stream_nodes_.size(); ++i) {
      process_stream(i, -1);
    }
    ORT_ENFORCE(plan_.node_execution_order_in_training.size() == num_of_nodes);
#endif

    return Status::OK();
  }
#endif

  static bool
  IsNonTensor(const onnxruntime::NodeArg& nodearg) {
    // TODO: unclear why we should go through a string-representation of type
    auto ptype = nodearg.Type();
    auto& type_proto = ONNX_NAMESPACE::Utils::DataTypeUtils::ToTypeProto(ptype);
    return !utils::HasTensorType(type_proto);
  }

#if !defined(DISABLE_OPTIONAL_TYPE)
  static bool IsOptionalType(const onnxruntime::NodeArg& nodearg) {
    const auto* type_proto = nodearg.TypeAsProto();
    return type_proto->value_case() == ONNX_NAMESPACE::TypeProto::kOptionalType;
  }
#endif

// For in-place reuse tensors, the lifetime is the union of all the tensors that tensors that use that buffer
#if !defined(ORT_MINIMAL_BUILD) && defined(ORT_MEMORY_PROFILE)
  void AdjustInplaceLifeIntervals() {
    InlinedHashMap<OrtValueIndex, InlinedVector<OrtValueIndex>> inplace_reuse_buffer;
    inplace_reuse_buffer.reserve(ort_value_info_.size());
    for (size_t i = 0; i < ort_value_info_.size(); ++i) {
      if (AllocPlan(OrtValueIndex(i)).inplace_reuse != OrtValueIndex(i)) {
        inplace_reuse_buffer[ort_value_info_[i].inplace_reused_buffer_index].push_back(OrtValueIndex(i));
      }
    }
    for (const auto& item : inplace_reuse_buffer) {
      IntervalT& lifetime = AllocPlan(item.first).life_interval;
      for (const auto& value : item.second) {
        auto start = AllocPlan(value).life_interval.first;
        auto end = AllocPlan(value).life_interval.second;
        lifetime.first = lifetime.first < start ? lifetime.first : start;
        lifetime.second = lifetime.second > end ? lifetime.second : end;
      }
      for (const auto& value : item.second) {
        AllocPlan(value).life_interval = lifetime;
      }
    }
  }
#endif
};

Status PlannerImpl::CreatePlan(
#ifdef ORT_ENABLE_STREAM
    const IStreamCommandHandleRegistry& stream_handle_registry,
#endif
    const PathString& partition_config_file,
    const logging::Logger& logger) {
  // 1. partition graph into streams
  PartitionIntoStreams(logger, execution_providers_, partition_config_file);

  // 2. initialize the plan based on stream partition result
  int num_ml_values = ort_value_name_idx_map_.MaxIdx() + 1;

  Initialize(static_cast<size_t>(num_ml_values));

  // compute value location
  ORT_RETURN_IF_ERROR(ComputeValueLocation());
  ORT_RETURN_IF_ERROR(ComputePlanForInputsAndWeights());

  // build execution plan
#ifdef ORT_ENABLE_STREAM
  ORT_RETURN_IF_ERROR(BuildExecutionPlan(execution_providers_, stream_handle_registry));
#else
  ORT_RETURN_IF_ERROR(BuildExecutionPlan(execution_providers_));
#endif

  // determine sharing/reuse among ml-values
  ORT_RETURN_IF_ERROR(ComputeReusePlan());

#if !defined(ORT_MINIMAL_BUILD) && defined(ORT_MEMORY_PROFILE)
  // Adjust the allocate and lifetime intervals for all ml-values, based on their allocation kind.
  AdjustInplaceLifeIntervals();
#endif

#ifdef ENABLE_TRAINING_CORE
  // Determine allocation order for weights and activations. This needs to be done after ComputeReusePlan.
  ORT_RETURN_IF_ERROR(ComputeAllocationOrder());
#endif

  // convert information in the freelist_ into a deallocation plan in required format
  ORT_RETURN_IF_ERROR(GenerateDeallocationPlan());

  // generate program counter
#ifdef ENABLE_TRAINING
  ORT_RETURN_IF_ERROR(CalculateProgramCounter());
#endif

  // Ensure Memory-Time schedule is valid. This should be called at the end because memory start/end timestamps
  // are updated until GenerateDeallocationPlan is finished.
  // TODO: enable verification
  // VerifyMemoryTimeSchedule();

  return Status::OK();
}

Status SequentialPlanner::CreatePlan(
    const Node* parent_node,
    const onnxruntime::GraphViewer& graph_viewer,
    gsl::span<const NodeArg* const> outer_scope_node_args,
    const ExecutionProviders& providers,
    const KernelCreateInfoMap& kernel_create_info_map,
    const SubgraphsKernelCreateInfoMaps& subgraphs_kernel_create_info_maps,
    const InlinedHashMap<OrtValueName, OrtDevice>& outer_scope_node_arg_to_location_map,
    const OrtValueNameIdxMap& ort_value_name_idx_map,
    const ISequentialPlannerContext& context,
#ifdef ORT_ENABLE_STREAM
    const IStreamCommandHandleRegistry& stream_handle_registry,
#endif
    const PathString& partition_config_file,
    const logging::Logger& logger,
    std::optional<SequentialExecutionPlan>& plan) {
  // allocate/reset here so we know it's clean
  plan.emplace();

  PlannerImpl planner(parent_node, graph_viewer, outer_scope_node_args, providers,
                      kernel_create_info_map, subgraphs_kernel_create_info_maps,
                      outer_scope_node_arg_to_location_map,
                      ort_value_name_idx_map, context, *plan);

  return planner.CreatePlan(
#ifdef ORT_ENABLE_STREAM
      stream_handle_registry,
#endif
      partition_config_file,
      logger);
}

#ifdef ORT_ENABLE_STREAM
/*
DeviceBasedPartitioner stores config in json format:
------------------------------------------------------
{
"type":"DeviceBasedPartitioner",
"streams":[
           ["node_1","node_7"],
           ["node_2","node_4","node_5"],
           ["node_3","node_6"],
          ]
"devices":["0","0","1"]
}
------------------------------------------------------
"streams" specifies streams of nodes;
"devices" specifies the type of device of each stream.
Pls check definition of OrtDevice for more detail on device type.
*/
class DeviceBasedPartitioner : public IGraphPartitioner {
 public:
  DeviceBasedPartitioner(const logging::Logger& logger,
                         const PathString& config_file) : IGraphPartitioner(logger, config_file) {
    Initialize();
  }

  ~DeviceBasedPartitioner() {
    if (need_save_) {
      SaveConfig();
    }
  }

  void SaveConfig() const;
  Status PartitionGraph(const onnxruntime::GraphViewer& graph_viewer,
                        const ExecutionProviders& execution_providers,
                        std::vector<InlinedVector<NodeIndex>>& stream_nodes,
                        ExecutionOrder execution_order) override;

  const char* Type() const override { return "DeviceBasedPartitioner"; }
  size_t Streams() const override { return node_names_by_stream_.size(); }

 private:
  void Initialize();
  // device_types_[i] saves the device type for nodes in node_names_by_stream_[i]
  std::vector<OrtDevice::DeviceType> device_types_;
  std::vector<InlinedVector<std::string>> node_names_by_stream_;
  bool need_save_ = false;
};

#define EXIT_ON_ERR(warning)         \
  LOGS(logger_, WARNING) << warning; \
  node_names_by_stream_.clear();     \
  if_stream.close();                 \
  return;

Status DeviceBasedPartitioner::PartitionGraph(const onnxruntime::GraphViewer& graph_viewer,
                                              const ExecutionProviders& execution_providers,
                                              std::vector<InlinedVector<NodeIndex>>& stream_nodes,
                                              ExecutionOrder execution_order) {
  InlinedHashMap<std::string, int> op_type_counter;
  auto& p_graph_nodes = graph_viewer.GetNodesInTopologicalOrder(execution_order);

  if (node_names_by_stream_.empty()) {  // input configure empty, do it from scratch

    InlinedHashMap<OrtDevice::DeviceType, int> device_to_stream;

    for (auto node_index : p_graph_nodes) {
      // get device info of the node
      const auto* node = graph_viewer.GetNode(node_index);
      const auto& op_type = node->OpType();
      const auto& node_name = node->Name();
      auto* ep = execution_providers.Get(*node);
      auto device_type = ep->GetOrtDeviceByMemType(OrtMemType::OrtMemTypeDefault).Type();

      // log the device
      auto it = device_to_stream.find(device_type);
      if (it == device_to_stream.end()) {
        device_to_stream[device_type] = static_cast<int>(node_names_by_stream_.size());
        node_names_by_stream_.push_back({});
        device_types_.push_back(device_type);
        it = device_to_stream.find(device_type);
      }
      // put the node into the belonging stream
      if (node_name.empty()) {
        node_names_by_stream_[it->second].push_back(op_type + std::to_string(op_type_counter[op_type]++));
      } else {
        node_names_by_stream_[it->second].push_back(node_name);
      }
    }
  }
  InlinedHashMap<std::string, size_t> node_stream_map;
  node_stream_map.reserve(p_graph_nodes.size());
  for (size_t i = 0; i < node_names_by_stream_.size(); ++i) {
    for (const auto& node_name : node_names_by_stream_[i]) {
      node_stream_map[node_name] = i;
    }
  }
  op_type_counter.clear();
  stream_nodes.clear();
  stream_nodes.resize(node_names_by_stream_.size());
  for (auto node_index : p_graph_nodes) {
    const auto* node = graph_viewer.GetNode(node_index);
    const auto& op_type = node->OpType();
    auto node_name = node->Name();
    if (node_name.empty()) {
      node_name = op_type + std::to_string(op_type_counter[op_type]++);
    }
    auto iter = node_stream_map.find(node_name);
    ORT_ENFORCE(iter != node_stream_map.end(), "Failed to find node \"", node_name, "\" in node-stream map");
    stream_nodes[node_stream_map[node_name]].push_back(node_index);
  }
  return Status::OK();
}

void DeviceBasedPartitioner::Initialize() {
  if (config_file_.empty()) {
    return;
  }
  std::ifstream if_stream(config_file_);
  if (if_stream.is_open()) {
    try {
      json json_config = json::parse(if_stream);
      if (json_config["type"] != Type()) {
        EXIT_ON_ERR("Partitioner type is not DeviceBasedPartitioner");
      }
      for (const auto& node_stream : json_config["streams"]) {
        node_names_by_stream_.emplace_back();
        for (const auto& node_name : node_stream) {
          node_names_by_stream_.back().push_back(node_name);
        }
      }
      for (const auto& device_type : json_config["devices"]) {
        const std::string type_str = device_type;
        device_types_.push_back(static_cast<OrtDevice::DeviceType>(std::atoi(type_str.c_str())));
      }
    } catch (const std::exception& ex) {
      EXIT_ON_ERR(ex.what());
    }
    if_stream.close();
    ORT_ENFORCE(node_names_by_stream_.size() == device_types_.size(),
                "Number of streams does not equal to number of device types!");
  } else {
    // when config file specified but cannot be read, rewrite it.
    need_save_ = true;
  }
}

void DeviceBasedPartitioner::SaveConfig() const {
  try {
    json json_config;
    json_config["type"] = "DeviceBasedPartitioner";
    if (!node_names_by_stream_.empty()) {
      json_config["streams"] = json::array();
      for (const auto& node_stream : node_names_by_stream_) {
        auto node_array = json::array();
        for (const auto& node_name : node_stream) {
          node_array.insert(node_array.end(), node_name);
        }
        json_config["streams"].insert(json_config["streams"].end(), node_array);
      }
    }
    if (!device_types_.empty()) {
      json_config["devices"] = json::array();
      for (const auto& device_type : device_types_) {
        json_config["devices"].insert(json_config["devices"].end(), std::to_string(device_type));
      }
    }
    std::ofstream of_stream(config_file_);
    if (of_stream.is_open()) {
      of_stream << json_config.dump();
      of_stream.close();
    }
  } catch (const std::exception& ex) {
    LOGS(logger_, WARNING) << "Caught exception during saving DeviceBasedPartitioner config: " << ex.what();
  }
}

std::unique_ptr<IGraphPartitioner> IGraphPartitioner::CreateGraphPartitioner(const logging::Logger& logger,
                                                                             const PathString& config_file) {
  // use device based partitioner by default
  IGraphPartitioner::GraphPartitioningStrategy partitioner_type =
      IGraphPartitioner::GraphPartitioningStrategy::DeviceBasedPartition;
  if (!config_file.empty()) {
    std::ifstream f(config_file);
    if (f.is_open()) {
      try {
        json json_config = json::parse(f);
        if (json_config.contains("type")) {
          auto type = json_config["type"];
          if (type == "DeviceBasedPartitioner") {
            partitioner_type = IGraphPartitioner::GraphPartitioningStrategy::DeviceBasedPartition;
          }
        }
      } catch (const std::exception& ex) {
        LOGS(logger, WARNING) << "Caught exception when reading partition config file: " << ex.what();
      }
      f.close();
    }
  }
  if (partitioner_type == IGraphPartitioner::GraphPartitioningStrategy::DeviceBasedPartition) {
    LOGS(logger, INFO) << "Use DeviceBasedPartition as default";
    return std::make_unique<DeviceBasedPartitioner>(logger, config_file);
  }  // else if other partitioner types ...
  ORT_THROW("Failed to create partitioner");
}

#endif

}  // namespace onnxruntime<|MERGE_RESOLUTION|>--- conflicted
+++ resolved
@@ -1839,7 +1839,6 @@
           for (auto it = node->OutputNodesBegin(); it != node->OutputNodesEnd(); ++it) {
             for (auto* output : node->OutputDefs()) {
               if (output->Exists()) {
-<<<<<<< HEAD
                 OrtValueIndex output_arg_idx;
                 ORT_THROW_IF_ERROR(ort_value_name_idx_map_.GetIdx(output->Name(), output_arg_idx));
                 // there are two cases we need notification:
@@ -1847,38 +1846,18 @@
                 // 2. the consumer is in the same stream(non-cpu device), but it consumes a CPU tensor from an non-shape op.
                 //    for example, a resize cuda kernel consumer a tensor from MemCpyToHost cuda kernel on the same stream.
                 //    in this case, the FIFO can't guarantee the cpu tensor is ready when resize kernel is launching
-                OrtDevice::DeviceType target_device = plan_.allocation_plan[output_arg_idx].location.device.Type();
+                OrtDevice::DeviceType target_device = plan_.allocation_plan[output_arg_idx].location.Type();
                 if (std::find(it->InputDefs().begin(), it->InputDefs().end(), output) == it->InputDefs().end()) {
                   // if output is consumed in a subgraph, reset target device
                   OrtValueIndex input_arg_idx;
                   ORT_THROW_IF_ERROR(ort_value_name_idx_map_.GetIdx((*it->InputDefs().begin())->Name(), input_arg_idx));
-                  target_device = plan_.allocation_plan[input_arg_idx].location.device.Type();
+                  target_device = plan_.allocation_plan[input_arg_idx].location.Type();
                 }
                 WaitNotificationFn wait_handle = stream_handle_registry.GetWaitHandle(execution_plan[i]->device_.Type(), target_device);
                 if ((node_stream_map_[it->Index()] != i || target_device == OrtDevice::CPU) && wait_handle != nullptr) {
                   if (node_to_notification.find(node_index) == node_to_notification.end()) {
                     node_to_notification[node_index] = plan_.notification_owners.size();
                     plan_.notification_owners.push_back(i);
-=======
-                if (std::find(it->InputDefs().begin(), it->InputDefs().end(), output) != it->InputDefs().end()) {
-                  OrtValueIndex output_arg_idx;
-                  ORT_THROW_IF_ERROR(ort_value_name_idx_map_.GetIdx(output->Name(), output_arg_idx));
-                  // there are two cases we need notification:
-                  // 1. the consumer is not in the same stream
-                  // 2. the consumer is in the same stream(non-cpu device), but it consumes a CPU tensor from an non-shape op.
-                  //    for example, a resize cuda kernel consumer a tensor from MemCpyToHost cuda kernel on the same stream.
-                  //    in this case, the FIFO can't guarantee the cpu tensor is ready when resize kernel is launching
-                  OrtDevice::DeviceType output_arg_device = plan_.allocation_plan[output_arg_idx].location.Type();
-                  WaitNotificationFn wait_handle = stream_handle_registry.GetWaitHandle(execution_plan[i]->device_.Type(), output_arg_device);
-                  if ((node_stream_map_[it->Index()] != i || output_arg_device == OrtDevice::CPU) && wait_handle != nullptr) {
-                    if (node_to_notification.find(node_index) == node_to_notification.end()) {
-                      node_to_notification[node_index] = plan_.notification_owners.size();
-                      plan_.notification_owners.push_back(i);
-                    }
-
-                    // if node_index is already in the map, it will NOT be overwritten by insert()
-                    node_to_wait[it->Index()].insert({node_index, wait_handle});
->>>>>>> d58fa980
                   }
                   // if node_index is already in the map, it will NOT be overwritten by insert()
                   node_to_wait[it->Index()].insert({node_index, wait_handle});
