// Copyright (c) Microsoft Corporation. All rights reserved.
// Licensed under the MIT License.

#pragma once

#include <string>
#include <optional>
#include <vector>

#include "core/graph/basic_types.h"
#include "core/graph/graph.h"

namespace onnxruntime {

class GraphViewer;
class Node;
class NodeArg;
class Path;

namespace QDQ {
struct NodeGroup;
}

// Definition of one input or output
// If the optional quant_param is present, then this is a quantized input,
// otherwise this is a regular input
struct NodeUnitIODef {
  // The quantization parameter, scale is manadatory, and zero_point is optional
  struct QuantParam {
    const NodeArg& scale;
    const NodeArg* zero_point{nullptr};
  };

  const NodeArg& node_arg;
  const std::optional<QuantParam> quant_param;
};

/**
@class NodeUnit
Class to represent a single node or a QDQ group of nodes, which will be used as a single unit.
*/
class NodeUnit {
 public:
  // NodeUnit type
  enum class Type : uint8_t {
    SingleNode,  // The NodeUnit contains a single node
    QDQGroup,    // The NodeUnit contain a QDQ group of nodes, such as "DQ->Sigmoid->Q"
  };

 public:
  explicit NodeUnit(const Node& node);
  explicit NodeUnit(const GraphViewer& graph_viewer, const QDQ::NodeGroup& node_group);

  Type UnitType() const noexcept { return type_; }

  const std::vector<NodeUnitIODef>& Inputs() const noexcept { return inputs_; }
  const std::vector<NodeUnitIODef>& Outputs() const noexcept { return outputs_; }

  const std::string& Domain() const noexcept;
  const std::string& OpType() const noexcept;
  const std::string& Name() const noexcept;
  int SinceVersion() const noexcept;
  NodeIndex Index() const noexcept;
  const Path& ModelPath() const noexcept;
  ProviderType GetExecutionProviderType() const noexcept;

  const Node& GetNode() const noexcept { return target_node_; }
  const std::vector<const Node*>& GetDQNodes() const noexcept { return dq_nodes_; }
  const std::vector<const Node*>& GetQNodes() const noexcept { return q_nodes_; }
  std::vector<const Node*> GetAllNodesInGroup() const noexcept;

  /// Number of input edges to the logical node. For a QDQ node this is the count of input edges to the DQ nodes
  /// plus any other edges to the target node for inputs that are not via a DQ node.
  size_t InputEdgeCount() const { return input_edge_count_; }

<<<<<<< HEAD
  // output edges. indexes are for outputs of the target node. the actual edge will be from a Q node if one is
  // attached to that target node output, otherwise it will be from the target node.
=======
  // output edges. src index is for outputs of the target node. dest index and node is for consumer of node unit
  // output. any Q nodes are hidden.
>>>>>>> cb413154
  Node::EdgeConstIterator OutputEdgesBegin() const;
  Node::EdgeConstIterator OutputEdgesEnd() const;

 private:
  // Initialization for a NodeUnit that contains a single node
  void InitForSingleNode();

  const std::vector<const Node*> dq_nodes_;  // dq nodes for this NodeUnit, not necessarily all inputs
  const Node& target_node_;
  const std::vector<const Node*> q_nodes_;  // q-nodes for this NodeUnit. not necessarily all outputs
  const Type type_;

  std::vector<NodeUnitIODef> inputs_;
  std::vector<NodeUnitIODef> outputs_;

  size_t input_edge_count_;  // total number of input edges

  // output edges, hiding any Q nodes involved. src_idx will be value from target node. only used for QDQ node group.
  Node::EdgeSet output_edges_;
};

// Get all the nodes in the given graph_viewer as NodeUnits (SingleNode or QDQGroup)
// And return a map to quick query the NodeUnit which contains the given Node,
// Note, the value of the map is owned by the vector of std::unique_ptr<NodeUnit>
std::pair<std::vector<std::unique_ptr<NodeUnit>>, std::unordered_map<const Node*, const NodeUnit*>>
GetAllNodeUnits(const GraphViewer& graph_viewer);

}  // namespace onnxruntime<|MERGE_RESOLUTION|>--- conflicted
+++ resolved
@@ -73,13 +73,8 @@
   /// plus any other edges to the target node for inputs that are not via a DQ node.
   size_t InputEdgeCount() const { return input_edge_count_; }
 
-<<<<<<< HEAD
-  // output edges. indexes are for outputs of the target node. the actual edge will be from a Q node if one is
-  // attached to that target node output, otherwise it will be from the target node.
-=======
   // output edges. src index is for outputs of the target node. dest index and node is for consumer of node unit
   // output. any Q nodes are hidden.
->>>>>>> cb413154
   Node::EdgeConstIterator OutputEdgesBegin() const;
   Node::EdgeConstIterator OutputEdgesEnd() const;
 
