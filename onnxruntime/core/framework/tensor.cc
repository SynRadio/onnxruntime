// Copyright (c) Microsoft Corporation. All rights reserved.
// Licensed under the MIT License.

#include "core/framework/tensor.h"

#include <utility>
#include "core/common/safeint.h"
#include "core/framework/data_types.h"
#include "core/framework/ort_value.h"
#include "core/framework/utils.h"

namespace onnxruntime {

#ifdef ENABLE_STRIDED_TENSORS
namespace {
int64_t GetSizeFromStrides(const TensorShape& shape, gsl::span<const int64_t> strides) {
  SafeInt<int64_t> size = 1;
  for (size_t dim = 0; dim < shape.NumDimensions(); ++dim) {
    if (shape[dim] == 0) {
      size = 0;
      break;
    }
    size += strides[dim] * (shape[dim] - 1);
  }
  return size;
}
}  // namespace
#endif

/// <summary>
/// Get the number of elements for a Tensor of the given element type and shape size.
///
/// For element types smaller than 1 byte (e.g., int4), a single storage element stores multiple sub-byte elements.
/// Example: Tensor<int4> of shape_size 4 has 2 storage elements.
///
/// For element types >= 1 byte, this function returns the product of the shape.
/// Example: Tensor<int8> of shape_size 4 has 4 storage elements.
/// </summary>
/// <param name="elt_type">Data type of the tensor elements.</param>
/// <param name="shape_size">The number of elements indicated by the shape (i.e., shape.Size()).</param>
/// <returns>Number of Tensor elements. Returns -1 if shape_size is negative.</returns>
static int64_t GetNumTensorStorageElems(MLDataType elt_type, int64_t shape_size) {
  int64_t num_elems = shape_size;
  auto prim_type = elt_type->AsPrimitiveDataType();

  if (prim_type != nullptr && num_elems > 0 && prim_type->HasSubElems()) {
    const int64_t num_sub_elems = prim_type->GetNumSubElems();
    num_elems = (num_elems + (num_sub_elems - 1)) / num_sub_elems;
  }

<<<<<<< HEAD
  if (shape_size > 0) {
    SafeInt<size_t> len = 0;

    // TODO(adrianlizarraga): Handle more cleanly.
    if (utils::IsPrimitiveDataType<Int4x2>(elt_type) || utils::IsPrimitiveDataType<UInt4x2>(elt_type)) {
      shape_size = (shape_size + 1) / 2;
    }

    if (!IAllocator::CalcMemSizeForArray(SafeInt<size_t>(shape_size), elt_type->Size(), &len))
      ORT_THROW("tensor failed memory size calculation");
=======
  return num_elems;
}

Status Tensor::CalculateTensorStorageSize(MLDataType elt_type, const TensorShape& shape, size_t alignment,
                                          /*out*/ size_t& storage_size) {
  int64_t num_elems = GetNumTensorStorageElems(elt_type, shape.Size());
  ORT_RETURN_IF(num_elems < 0, "Tensor shape.Size() must be >= 0");
>>>>>>> 52874f62

  if (num_elems > 0) {
    if (static_cast<uint64_t>(num_elems) > std::numeric_limits<size_t>::max()) {
      return ORT_MAKE_STATUS(ONNXRUNTIME, INVALID_ARGUMENT, "Tensor shape is too large");
    }
    if (!IAllocator::CalcMemSizeForArrayWithAlignment(static_cast<size_t>(num_elems), elt_type->Size(), alignment,
                                                      &storage_size)) {
      return ORT_MAKE_STATUS(ONNXRUNTIME, FAIL, "Calculation for Tensor storage size overflowed");
    }
  } else {
    storage_size = 0;
  }

  return Status::OK();
}

size_t Tensor::CalculateTensorStorageSize(MLDataType elt_type, const TensorShape& shape) {
  size_t storage_size = 0;
  ORT_THROW_IF_ERROR(CalculateTensorStorageSize(elt_type, shape, 0, storage_size));
  return storage_size;
}

Tensor::Tensor(MLDataType elt_type, const TensorShape& shape, void* p_data, const OrtMemoryInfo& location,
               ptrdiff_t offset, gsl::span<const int64_t> strides)
    : alloc_info_(location) {
  ORT_ENFORCE(elt_type != nullptr);
  Init(elt_type, shape, p_data, nullptr, offset, strides);
}

Tensor::Tensor(MLDataType elt_type, const TensorShape& shape, std::shared_ptr<IAllocator> allocator)
    : alloc_info_(allocator->Info()) {
  ORT_ENFORCE(elt_type != nullptr);
  size_t len = Tensor::CalculateTensorStorageSize(elt_type, shape);

  void* p_data = nullptr;
  if (len > 0) {
    p_data = allocator->Alloc(len);
  }
  Init(elt_type, shape, p_data, allocator, 0L);
}

Tensor::Tensor(MLDataType elt_type, const TensorShape& shape, void* p_data, std::shared_ptr<IAllocator> deleter,
               ptrdiff_t offset, gsl::span<const int64_t> strides)
    : alloc_info_(deleter->Info()) {
  ORT_ENFORCE(elt_type != nullptr);
  Init(elt_type, shape, p_data, deleter, offset, strides);
}

void Tensor::InitOrtValue(MLDataType elt_type, const TensorShape& shape, std::shared_ptr<IAllocator> allocator,
                          OrtValue& ort_value) {
  auto p_tensor = std::make_unique<Tensor>(elt_type, shape, std::move(allocator));
  auto ml_tensor = DataTypeImpl::GetType<Tensor>();
  ort_value.Init(p_tensor.release(), ml_tensor, ml_tensor->GetDeleteFunc());
}

void Tensor::InitOrtValue(MLDataType elt_type, const TensorShape& shape, void* p_data, const OrtMemoryInfo& location,
                          OrtValue& ort_value, ptrdiff_t offset, gsl::span<const int64_t> strides) {
  auto ml_tensor = DataTypeImpl::GetType<Tensor>();
  auto p_tensor = std::make_unique<Tensor>(elt_type, shape, p_data, location, offset, strides);
  ort_value.Init(p_tensor.release(), ml_tensor, ml_tensor->GetDeleteFunc());
}

void Tensor::InitOrtValue(MLDataType elt_type, const TensorShape& shape,
                          void* p_data, std::shared_ptr<IAllocator> allocator,
                          OrtValue& ort_value, ptrdiff_t offset,
                          gsl::span<const int64_t> strides) {
  auto ml_tensor = DataTypeImpl::GetType<Tensor>();
  auto p_tensor = std::make_unique<Tensor>(elt_type, shape, p_data, std::move(allocator), offset, strides);
  ort_value.Init(p_tensor.release(), ml_tensor, ml_tensor->GetDeleteFunc());
}

void Tensor::InitOrtValue(Tensor&& tensor, OrtValue& ort_value) {
  auto ml_tensor = DataTypeImpl::GetType<Tensor>();
  auto p_tensor = std::make_unique<Tensor>(std::move(tensor));
  ort_value.Init(p_tensor.release(), ml_tensor, ml_tensor->GetDeleteFunc());
}

int64_t Tensor::NumStorageElements() const {
#ifdef ENABLE_STRIDED_TENSORS
  int64_t size = IsContiguous() ? shape_.Size() : GetSizeFromStrides(shape_, strides_);
#else
  int64_t size = shape_.Size();
#endif
<<<<<<< HEAD
  size_t ret = 0;

  // TODO(adrianlizarraga): Handle more cleanly.
  if (utils::IsPrimitiveDataType<Int4x2>(dtype_) || utils::IsPrimitiveDataType<UInt4x2>(dtype_)) {
    size = (size + 1) / 2;
  }

  if (!IAllocator::CalcMemSizeForArray(SafeInt<size_t>(size), dtype_->Size(), &ret)) {
=======

  return GetNumTensorStorageElems(dtype_, size);
}

size_t Tensor::SizeInBytes() const {
  size_t ret = 0;
  if (!IAllocator::CalcMemSizeForArray(SafeInt<size_t>(NumStorageElements()), dtype_->Size(), &ret)) {
>>>>>>> 52874f62
    ORT_THROW("tensor size overflow");
  }
  return ret;
}

void Tensor::Init(MLDataType elt_type, const TensorShape& shape, void* p_raw_data, AllocatorPtr deleter,
                  ptrdiff_t offset, gsl::span<const int64_t> strides) {
  int64_t shape_size = shape.Size();
  if (shape_size < 0)
    ORT_THROW("shape.Size() must >=0");

  dtype_ = elt_type->AsPrimitiveDataType();
  ORT_ENFORCE(dtype_ != nullptr,
              "Tensor is expected to contain one of the primitive data types. Got: ",
              DataTypeImpl::ToString(elt_type));
  shape_ = shape;
  p_data_ = p_raw_data;
  // if caller passed in a deleter we now own p_data_ and must free it in the dtor
  buffer_deleter_ = std::move(deleter);
  // for string tensors, if this tensor own the buffer (caller passed in the deleter)
  // do the placement new for strings on pre-allocated buffer.
  if (buffer_deleter_ && IsDataTypeString()) {
    utils::ConstructStrings(p_data_, shape_size);
  }

  byte_offset_ = offset;

#ifdef ENABLE_STRIDED_TENSORS
  if (shape.NumDimensions() > 0 && !strides.empty()) {
    ORT_ENFORCE(shape.NumDimensions() == strides.size(), "Length of strides doesn't match tensor dimension size.");
    strides_.assign(strides.begin(), strides.end());
    is_contiguous_ = CheckIsContiguous();
    ORT_ENFORCE(is_contiguous_ || !dtype_->HasSubElems(),
                "Do not support subbyte element types with non-contiguous strided tensors.");
  }
#else
  ORT_UNUSED_PARAMETER(strides);
#endif
}

Tensor::Tensor(Tensor&& other) noexcept
    : p_data_(other.p_data_),
      buffer_deleter_(other.buffer_deleter_),
      shape_(other.shape_),
#ifdef ENABLE_STRIDED_TENSORS
      strides_(other.strides_),
      is_contiguous_(other.is_contiguous_),
#endif
      dtype_(other.dtype_),
      alloc_info_(other.alloc_info_),
      byte_offset_(other.byte_offset_) {
  other.p_data_ = nullptr;
  other.buffer_deleter_ = nullptr;
  other.dtype_ = DataTypeImpl::GetType<float>()->AsPrimitiveDataType();
  other.shape_ = TensorShape(std::vector<int64_t>(1, 0));
#ifdef ENABLE_STRIDED_TENSORS
  other.strides_ = {};
  other.is_contiguous_ = true;
#endif
  other.byte_offset_ = 0;
}

Tensor& Tensor::operator=(Tensor&& other) noexcept {
  if (this != &other) {
    ReleaseBuffer();

    p_data_ = other.p_data_;
    buffer_deleter_ = other.buffer_deleter_;
    shape_ = other.shape_;
#ifdef ENABLE_STRIDED_TENSORS
    strides_ = other.strides_;
    is_contiguous_ = other.is_contiguous_;
#endif
    dtype_ = other.dtype_;
    alloc_info_ = other.alloc_info_;
    byte_offset_ = other.byte_offset_;

    other.p_data_ = nullptr;
    other.buffer_deleter_ = nullptr;
    other.shape_ = TensorShape(std::vector<int64_t>(1, 0));
#ifdef ENABLE_STRIDED_TENSORS
    other.strides_ = {};
    other.is_contiguous_ = true;
#endif
    other.dtype_ = DataTypeImpl::GetType<float>()->AsPrimitiveDataType();
    other.byte_offset_ = 0;
  }

  return *this;
}

Tensor::~Tensor() {
  ReleaseBuffer();
}

void Tensor::ReleaseBuffer() {
  if (buffer_deleter_) {
    if (IsDataTypeString()) {
      utils::DestroyStrings(p_data_, shape_.Size());
    }
    buffer_deleter_->Free(p_data_);
  }
}

#ifdef ENABLE_STRIDED_TENSORS
bool Tensor::CheckIsContiguous() const {
  if (strides_.empty()) {
    return true;
  }

  int64_t running_size = 1;
  for (size_t i = shape_.NumDimensions(); i > 0; --i) {
    size_t j = i - 1;
    if (shape_[j] == 0) {
      return true;
    }

    if (shape_[j] != 1 && strides_[j] != running_size) {
      return false;
    }

    running_size *= shape_[j];
  }

  return true;
}

gsl::span<const int64_t> Tensor::Strides() const {
  if (shape_.NumDimensions() == 0) {
    return {};
  }

  if (strides_.empty()) {
    strides_.resize(shape_.NumDimensions());
    int64_t running_size = 1;
    for (size_t i = shape_.NumDimensions(); i > 0; --i) {
      strides_[i - 1] = running_size;
      running_size *= shape_[i - 1];
    }
  }

  return gsl::make_span(strides_);
}

void Tensor::SetShapeAndStrides(const TensorShape& new_shape, gsl::span<const int64_t> new_strides) {
  ORT_ENFORCE(new_shape.NumDimensions() == new_strides.size(),
              "Length of strides doesn't match with tensor dimension size.");
  shape_ = new_shape;
  strides_ = ToShapeVector(new_strides);
  is_contiguous_ = CheckIsContiguous();
  ORT_ENFORCE(is_contiguous_ || !dtype_->HasSubElems(),
              "Do not support subbyte element types with non-contiguous strided tensors.");
}
#endif

}  // namespace onnxruntime<|MERGE_RESOLUTION|>--- conflicted
+++ resolved
@@ -48,18 +48,6 @@
     num_elems = (num_elems + (num_sub_elems - 1)) / num_sub_elems;
   }
 
-<<<<<<< HEAD
-  if (shape_size > 0) {
-    SafeInt<size_t> len = 0;
-
-    // TODO(adrianlizarraga): Handle more cleanly.
-    if (utils::IsPrimitiveDataType<Int4x2>(elt_type) || utils::IsPrimitiveDataType<UInt4x2>(elt_type)) {
-      shape_size = (shape_size + 1) / 2;
-    }
-
-    if (!IAllocator::CalcMemSizeForArray(SafeInt<size_t>(shape_size), elt_type->Size(), &len))
-      ORT_THROW("tensor failed memory size calculation");
-=======
   return num_elems;
 }
 
@@ -67,7 +55,6 @@
                                           /*out*/ size_t& storage_size) {
   int64_t num_elems = GetNumTensorStorageElems(elt_type, shape.Size());
   ORT_RETURN_IF(num_elems < 0, "Tensor shape.Size() must be >= 0");
->>>>>>> 52874f62
 
   if (num_elems > 0) {
     if (static_cast<uint64_t>(num_elems) > std::numeric_limits<size_t>::max()) {
@@ -151,16 +138,6 @@
 #else
   int64_t size = shape_.Size();
 #endif
-<<<<<<< HEAD
-  size_t ret = 0;
-
-  // TODO(adrianlizarraga): Handle more cleanly.
-  if (utils::IsPrimitiveDataType<Int4x2>(dtype_) || utils::IsPrimitiveDataType<UInt4x2>(dtype_)) {
-    size = (size + 1) / 2;
-  }
-
-  if (!IAllocator::CalcMemSizeForArray(SafeInt<size_t>(size), dtype_->Size(), &ret)) {
-=======
 
   return GetNumTensorStorageElems(dtype_, size);
 }
@@ -168,7 +145,6 @@
 size_t Tensor::SizeInBytes() const {
   size_t ret = 0;
   if (!IAllocator::CalcMemSizeForArray(SafeInt<size_t>(NumStorageElements()), dtype_->Size(), &ret)) {
->>>>>>> 52874f62
     ORT_THROW("tensor size overflow");
   }
   return ret;
