// Copyright (c) Microsoft Corporation. All rights reserved.
// Licensed under the MIT License.

#include "lrn.h"

namespace onnxruntime {
namespace cuda {

#define REGISTER_KERNEL_VERSIONED_TYPED(START_VER, END_VER, T)                             \
  ONNX_OPERATOR_VERSIONED_TYPED_KERNEL_EX(                                                 \
      LRN,                                                                                 \
      kOnnxDomain,                                                                         \
      START_VER,                                                                           \
      END_VER,                                                                             \
      T,                                                                                   \
      kCudaExecutionProvider,                                                              \
      (*KernelDefBuilder::Create()).TypeConstraint("T", DataTypeImpl::GetTensorType<T>()), \
      LRN<T>);

#define REGISTER_KERNEL_TYPED(VER, T)                                                      \
  ONNX_OPERATOR_TYPED_KERNEL_EX(                                                           \
      LRN,                                                                                 \
      kOnnxDomain,                                                                         \
      VER,                                                                                 \
      T,                                                                                   \
      kCudaExecutionProvider,                                                              \
      (*KernelDefBuilder::Create()).TypeConstraint("T", DataTypeImpl::GetTensorType<T>()), \
      LRN<T>);

REGISTER_KERNEL_VERSIONED_TYPED(1, 12, float)
REGISTER_KERNEL_VERSIONED_TYPED(1, 12, double)
REGISTER_KERNEL_VERSIONED_TYPED(1, 12, MLFloat16)

REGISTER_KERNEL_TYPED(13, float)
REGISTER_KERNEL_TYPED(13, double)
REGISTER_KERNEL_TYPED(13, MLFloat16)

template <typename T>
LRN<T>::LRN(const OpKernelInfo& info) : CudaKernel(info) {
  int64_t size;
  ORT_ENFORCE(info.GetAttr<int64_t>("size", &size).IsOK());
  ORT_ENFORCE(size > 0);
  ORT_ENFORCE(size % 2 == 1);

  float alpha;
  float beta;
  ORT_ENFORCE(info.GetAttr<float>("alpha", &alpha).IsOK());
  ORT_ENFORCE(alpha > 0.0f);
  ORT_ENFORCE(info.GetAttr<float>("beta", &beta).IsOK());
  ORT_ENFORCE(beta > 0.0f);
  float bias = info.GetAttrOrDefault<float>("bias", 1.0f);

  ORT_ENFORCE(norm_desc_.Set(
                            gsl::narrow_cast<uint32_t>(size),
                            static_cast<double>(alpha),
                            static_cast<double>(beta),
                            static_cast<double>(bias))
                  .IsOK());
}

template <typename T>
Status LRN<T>::ComputeInternal(OpKernelContext* context) const {
  typedef typename ToCudaType<T>::MappedType CudaT;

  const Tensor* X = context->Input<Tensor>(0);

  auto rank = X->Shape().NumDimensions();
  if (rank != 4 && rank != 5)
    return ORT_MAKE_STATUS(ONNXRUNTIME, FAIL, "cudnn LRN only supports 4D or 5D input");

  Tensor* Y = context->Output(0, X->Shape());

  CudnnTensor x_tensor;
  ORT_RETURN_IF_ERROR(x_tensor.Set(X->Shape().GetDims(), CudnnTensor::GetDataType<CudaT>()));

  const auto one = Consts<CudaT>::One;
  const auto zero = Consts<CudaT>::Zero;

  CUDNN_RETURN_IF_ERROR(LRNCrossChannelForwardHelper(
      CudnnHandle(),
      norm_desc_,
      CUDNN_LRN_CROSS_CHANNEL_DIM1,
      &one,
      x_tensor,
      reinterpret_cast<const CudaT*>(X->Data<T>()),
      &zero,
      x_tensor,
      reinterpret_cast<CudaT*>(Y->MutableData<T>())),
      CudnnHandle(),
      Stream(context));

  return Status::OK();
}

CudnnLRNDescriptor::CudnnLRNDescriptor() : desc_(nullptr) {
}

CudnnLRNDescriptor::~CudnnLRNDescriptor() {
  if (desc_) {
    cudnnDestroyLRNDescriptor(desc_);
    desc_ = nullptr;
  }
}

Status CudnnLRNDescriptor::Set(uint32_t N, double alpha, double beta, double K) {
  if (!desc_)
    CUDNN_CONFIG_RETURN_IF_ERROR(cudnnCreateLRNDescriptor(&desc_));

<<<<<<< HEAD
  CUDNN_CONFIG_RETURN_IF_ERROR(cudnnSetLRNDescriptor(desc_, N, alpha, beta, K));
=======
  CUDNN_RETURN_IF_ERROR(SetLRNDescriptorHelper(desc_, N, alpha, beta, K));
>>>>>>> 3efd9a73
  return Status::OK();
}

}  // namespace cuda
}  // namespace onnxruntime<|MERGE_RESOLUTION|>--- conflicted
+++ resolved
@@ -106,11 +106,7 @@
   if (!desc_)
     CUDNN_CONFIG_RETURN_IF_ERROR(cudnnCreateLRNDescriptor(&desc_));
 
-<<<<<<< HEAD
   CUDNN_CONFIG_RETURN_IF_ERROR(cudnnSetLRNDescriptor(desc_, N, alpha, beta, K));
-=======
-  CUDNN_RETURN_IF_ERROR(SetLRNDescriptorHelper(desc_, N, alpha, beta, K));
->>>>>>> 3efd9a73
   return Status::OK();
 }
 
