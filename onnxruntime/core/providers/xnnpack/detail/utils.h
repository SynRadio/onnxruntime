--- conflicted
+++ resolved
@@ -59,13 +59,10 @@
   QDQMaxPool,
   QDQAvgPool,
   QDQSoftmax,
-<<<<<<< HEAD
   QDQAdd,
   QDQMul,
   QDQSub,
-=======
   QDQResize,
->>>>>>> 47780b7f
   Unknown,
 };
 
