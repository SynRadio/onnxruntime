// Copyright (c) Microsoft Corporation. All rights reserved.
// Licensed under the MIT License.

#include "core/providers/cpu/tensor/transpose.h"

#include <memory>
#include "core/framework/element_type_lists.h"
#include "core/framework/utils.h"
#include "core/framework/transpose_helper.h"
#include "core/framework/op_kernel_type_control_utils.h"
#include "core/mlas/inc/mlas.h"
#include "core/providers/op_kernel_type_control.h"
#include "utils.h"

namespace onnxruntime {

namespace {
using DefaultDataTypes = element_type_lists::All;
}  // namespace

namespace op_kernel_type_control {
// we're using one set of types for all opsets
ORT_SPECIFY_OP_KERNEL_ARG_DEFAULT_TYPE_LIST_ALL_OPSETS(
    kCpuExecutionProvider, kOnnxDomain, Transpose, Input, 0,
    DefaultDataTypes);

#if !defined(ORT_MINIMAL_BUILD) || defined(ORT_EXTENDED_MINIMAL_BUILD)
// enable all types for layout transformation
ORT_SPECIFY_OP_KERNEL_ARG_REQUIRED_TYPE_LIST_ALL_OPSETS(
    kCpuExecutionProvider, kOnnxDomain, Transpose, Input, 0,
    DefaultDataTypes);
#endif

ORT_SPECIFY_OP_KERNEL_ARG_DEFAULT_TYPE_LIST(
    kCpuExecutionProvider, kOnnxDomain, Transpose, 21, Input, 0,
    element_type_lists::AllIRv10);

ORT_SPECIFY_OP_KERNEL_ARG_REQUIRED_TYPE_LIST(
    kCpuExecutionProvider, kOnnxDomain, Transpose, 21, Input, 0,
    element_type_lists::AllIRv10);

}  // namespace op_kernel_type_control

namespace {
// reduce the supported types with any global or op specific lists
using EnabledDataTypesAllOpsets = ORT_OP_KERNEL_ARG_ENABLED_TYPE_LIST_ALL_OPSETS(kCpuExecutionProvider, kOnnxDomain,
                                                                                 Transpose, Input, 0);
using EnabledDataTypesOpset21 = ORT_OP_KERNEL_ARG_ENABLED_TYPE_LIST(kCpuExecutionProvider, kOnnxDomain,
                                                                    Transpose, 21, Input, 0);
}  // namespace

/* A permutation [a,b,c,...] indicates that
   - The 0-th dimension of the output corresponds to the a-th dimension of input
   - The 1-st dimension of the output corresponds to the b-th dimension of input
   - The 2-nd dimension of the output corresponds to the c-th dimension of input
   etc.
   */

struct MultiIndex {
  size_t n_axes;
  std::vector<size_t> index;
  std::vector<size_t> upper_bound;
  std::vector<int64_t> stride;

  /* There is one MultiIndex instance per axis in the tensor.
   * The array keeps track of the position of a pointer walking through the data.
   * Any function using it creates an array of MultiIndex
   * then calls function IncrementIndexAndComputeOffsetSetup
   * to initialize the array. This constructor does not initialize
   * anything because it would be overwritten by function
   * IncrementIndexAndComputeOffsetSetup. This one calls method Init.
   * Function IncrementIndexAndComputeOffset is called to increment
   * the array of MultiIndex to move to the next data in the tensor.
   */
  MultiIndex() : index(), upper_bound(), stride() { n_axes = 0; }

  void Init(size_t num_axes) {
    index.resize(num_axes);
    upper_bound.resize(num_axes);
    stride.resize(num_axes);
    n_axes = num_axes;
  }

  void InitAxis(size_t n_axis, size_t i, size_t n, int64_t s) {
    index[n_axis] = i;
    upper_bound[n_axis] = n;
    stride[n_axis] = s;
  }
};

/* This function initializes an array of MultiIndex of size num_axes (one instance per axis).
 * target_dims is the shape of the transposed tensor, stride is linked to the tensor to
 * be transposed, if source_dims is the shape, stride[i] = source_dims[i+1] * source_dims[i+2] * ... * 1.
 * element_size is the size of the tensor element (sizeof(float), sizeof(double)).
 */
static void IncrementIndexAndComputeOffsetSetup(MultiIndex& mindex, size_t num_axes, gsl::span<const int64_t> target_dims,
                                                const gsl::span<const size_t>& stride, size_t element_size) {
  mindex.Init(num_axes);
  size_t naxes = 0;
  for (size_t i = 0; i < num_axes; ++i) {
    if (target_dims[i] == 1)
      continue;
    mindex.InitAxis(naxes, 0, static_cast<size_t>(target_dims[i]), stride[i] * static_cast<int64_t>(element_size));
    ++naxes;
  }
  ORT_ENFORCE(naxes > 0, "Method IncrementIndexAndComputeOffset assumes this value is strictly positive.");
  mindex.n_axes = naxes;
}

/* This function increments an array of MultiIndex initialized by function IncrementIndexAndComputeOffsetSetup.
 * It increments the last dimension, checks if it stays within boundary. If it stays in, it returns,
 * otherwise, it reset the dimension to zero and increments the previous one.
 * While doing that, every modification brought to the array of indices is applied on the
 * pointer local_source. It avoids computing again local_source from the source tensor.
 * At every time, the following condition is verified:
 * local_source = source + (sum_i mindex[i].index * mindex[i].stride
 */
template <typename T>
static inline void IncrementIndexAndComputeOffset(MultiIndex& mindex, const T*& local_source) {
  // Increment the last dimension.
  int pos = static_cast<int>(mindex.n_axes) - 1;
  local_source += mindex.stride[pos];
  // Checks it stays within boundaries.
  if (++mindex.index[pos] < mindex.upper_bound[pos])
    return;
  // If not, loops on other indices.
  // The first test is outside the loop to be faster.
  // As it is the most common case.
  local_source -= mindex.stride[pos] * mindex.index[pos];
  mindex.index[pos] = 0;
  --pos;
  for (; pos >= 0; --pos) {
    local_source += mindex.stride[pos];
    if (++mindex.index[pos] < mindex.upper_bound[pos])
      break;
    local_source -= mindex.stride[pos] * mindex.index[pos];
    mindex.index[pos] = 0;
  }
}

// DoTransposeSingleBlock: specialization of DoTranspose for the num_blocks=1 case.
// copies source tensor to target, transposing elements.
static inline void DoTransposeSingleBlock(size_t num_elts_in_block, const void* source, void* target,
                                          size_t element_size) {
  size_t blocksize = num_elts_in_block * element_size;
  // copy
  memcpy(target, source, blocksize);
}

static inline void DoTransposeSingleBlock(size_t num_elts_in_block, const std::string* source, std::string* target) {
  const std::string* end = source + num_elts_in_block;
  std::copy(source, end, target);
}

// DoTranspose: copies source tensor to target, transposing elements.
// The stride vector indicates the transposition.
static void DoTransposeImpl(int64_t num_axes, gsl::span<const int64_t> target_dims,
                            size_t num_blocks, size_t num_elts_in_block, const gsl::span<const size_t>& stride,
                            const uint8_t* source, uint8_t* target, size_t element_size) {
  size_t blocksize = num_elts_in_block * element_size;
  MultiIndex mindex;
  IncrementIndexAndComputeOffsetSetup(mindex, onnxruntime::narrow<size_t>(num_axes), target_dims, stride, element_size);

  const uint8_t* local_source = source;
  for (size_t i = 0; i < num_blocks; ++i) {
    ORT_ENFORCE((local_source >= source) && (local_source < source + num_blocks * blocksize));
    memcpy(target, local_source, blocksize);
    IncrementIndexAndComputeOffset(mindex, local_source);
    target += blocksize;
  }
}

static void DoTransposeImpl(int64_t num_axes, gsl::span<const int64_t> target_dims,
                            size_t num_blocks, size_t num_elts_in_block, const gsl::span<const size_t>& stride,
                            const std::string* source, std::string* target) {
  ORT_ENFORCE(num_axes > 0, "Transpose not implemented for empty tensors.");
  MultiIndex mindex;
  IncrementIndexAndComputeOffsetSetup(mindex, onnxruntime::narrow<size_t>(num_axes), target_dims, stride, 1);

  const std::string* local_source = source;
  for (size_t i = 0; i < num_blocks; ++i) {
    ORT_ENFORCE((local_source >= source) && (local_source < source + num_blocks * num_elts_in_block));
    DoTransposeSingleBlock(num_elts_in_block, local_source, target);
    IncrementIndexAndComputeOffset(mindex, local_source);
    target += num_elts_in_block;
  }
}

template <class T>
inline void CopyPrim(uint8_t* target, const uint8_t* source) {
  *reinterpret_cast<T*>(target) = *reinterpret_cast<const T*>(source);
}

// The function does not check num_axes > 0 but this is expected.
template <class T>
static bool TypedDoTransposeEltWise(int64_t num_axes, gsl::span<const int64_t> target_dims, size_t num_blocks,
                                    const gsl::span<const size_t>& stride, const uint8_t* source, uint8_t* target) {
  constexpr bool enabled = utils::HasTypeWithSameSize<EnabledDataTypesAllOpsets, T>();

  if (enabled) {
    MultiIndex mindex;
    IncrementIndexAndComputeOffsetSetup(mindex, onnxruntime::narrow<size_t>(num_axes), target_dims, stride, sizeof(T));

    const uint8_t* local_source = source;
    uint8_t* target_end = target + sizeof(T) * num_blocks;
    for (; target != target_end; target += sizeof(T)) {
      ORT_ENFORCE((local_source >= source) && (local_source < source + sizeof(T) * num_blocks));
      CopyPrim<T>(target, local_source);
      IncrementIndexAndComputeOffset(mindex, local_source);
    }
  }

  return enabled;
}

// DoTransposeEltWise: specialization of DoTranspose for the num_elts_in_block=1 case.
// copies source tensor to target, transposing elements.
// The stride vector indicates the transposition.
Status DoTransposeEltWise(int64_t num_axes, gsl::span<const int64_t> target_dims, size_t num_blocks,
                          const gsl::span<const size_t>& stride, const uint8_t* source, uint8_t* target,
                          size_t element_size) {
  bool enabled = false;
  switch (element_size) {
    case sizeof(uint64_t):
      enabled = TypedDoTransposeEltWise<uint64_t>(num_axes, target_dims, num_blocks, stride, source, target);
      break;
    case sizeof(uint32_t):
      enabled = TypedDoTransposeEltWise<uint32_t>(num_axes, target_dims, num_blocks, stride, source, target);
      break;
    case sizeof(uint16_t):
      enabled = TypedDoTransposeEltWise<uint16_t>(num_axes, target_dims, num_blocks, stride, source, target);
      break;
    case sizeof(uint8_t):
      enabled = TypedDoTransposeEltWise<uint8_t>(num_axes, target_dims, num_blocks, stride, source, target);
      break;
    default:
      // leave enabled as false
      break;
  }

  return enabled ? Status::OK()
                 : ORT_MAKE_STATUS(ONNXRUNTIME, FAIL, "Transpose of element size not supported in this build. Size=",
                                   element_size);
}

static void DoTransposeEltWise(int64_t num_axes, gsl::span<const int64_t> target_dims, size_t num_blocks,
                               const gsl::span<const size_t>& stride, const std::string* source, std::string* target) {
  ORT_ENFORCE(num_axes > 0, "Transpose not implemented for empty tensors.");
  MultiIndex mindex;
  IncrementIndexAndComputeOffsetSetup(mindex, onnxruntime::narrow<size_t>(num_axes), target_dims, stride, 1);

  // index used to iterate over target iteration-space
  const std::string* local_source = source;
  for (size_t i = 0; i < num_blocks; ++i) {
    ORT_ENFORCE((local_source >= source) && (local_source < source + num_blocks));
    *target = *local_source;
    IncrementIndexAndComputeOffset(mindex, local_source);
    target++;
  }
}

//  `input_shape_override` overrides the shape of `input` for compute purposes.
static Status DoUntypedTranspose(const gsl::span<const size_t>& permutations, const Tensor& input, Tensor& output,
                                 const TensorShape* input_shape_override = nullptr) {
  const auto& input_shape = input_shape_override ? *input_shape_override : input.Shape();
  const auto& input_dims = input_shape.GetDims();
  auto rank = input_shape.NumDimensions();

  const auto element_size = input.DataType()->Size();
  const bool is_string_type = input.IsDataTypeString();

  InlinedVector<size_t> stride(rank);
  for (size_t i = 0; i < rank; i++) {
    size_t inpdim = permutations[i];
    if (inpdim + 1 < rank)
      stride[i] = onnxruntime::narrow<size_t>(input_shape.SizeFromDimension(inpdim + 1));
    else
      stride[i] = 1;
  }

  // Partition the permutation into a prefix and the largest suffix such that
  // every axis i in the suffix is mapped to i.
  int64_t num_axes_in_prefix = 0;  // number of axes in prefix
  size_t suffix_blocksize = 1;     // product of dimensions in the suffix
  size_t prefix_blocksize = 1;     // product of dimensions in the prefix
  bool is_suffix = true;

  for (int64_t i = SafeInt<int64_t>(rank) - 1; i >= 0; --i) {
    int64_t input_axis = onnxruntime::narrow<int64_t>(permutations[onnxruntime::narrow<size_t>(i)]);
    if (is_suffix && (input_axis == i)) {
      suffix_blocksize *= static_cast<size_t>(input_dims[onnxruntime::narrow<size_t>(input_axis)]);
    } else {
      is_suffix = false;
      prefix_blocksize *= static_cast<size_t>(input_dims[onnxruntime::narrow<size_t>(input_axis)]);
      ++num_axes_in_prefix;
    }
  }

  Status status = Status::OK();

  if (is_string_type) {
    constexpr bool string_enabled = utils::HasType<EnabledDataTypesAllOpsets, std::string>();

    if (string_enabled) {
      const auto* input_data = input.Data<std::string>();
      auto* output_data = output.MutableData<std::string>();
      if (1 == prefix_blocksize) {
        DoTransposeSingleBlock(suffix_blocksize, input_data, output_data);
      } else if (1 == suffix_blocksize) {
        DoTransposeEltWise(num_axes_in_prefix, output.Shape().GetDims(), prefix_blocksize, stride,
                           input_data, output_data);
      } else {
        DoTransposeImpl(num_axes_in_prefix, output.Shape().GetDims(), prefix_blocksize, suffix_blocksize, stride,
                        input_data, output_data);
      }
    } else {
      status = ORT_MAKE_STATUS(ONNXRUNTIME, FAIL, "Transpose of std::string is not supported in this build.");
    }
  } else {
    const auto* input_data = reinterpret_cast<const uint8_t*>(input.DataRaw());
    auto* output_data = reinterpret_cast<uint8_t*>(output.MutableDataRaw());
    if (1 == prefix_blocksize) {
      DoTransposeSingleBlock(suffix_blocksize, input_data, output_data, element_size);
    } else if (1 == suffix_blocksize) {
      // this may return a failed status if the data size is not supported in this build
      status = DoTransposeEltWise(num_axes_in_prefix, output.Shape().GetDims(), prefix_blocksize, stride,
                                  input_data, output_data, element_size);
    } else {
      DoTransposeImpl(num_axes_in_prefix, output.Shape().GetDims(), prefix_blocksize, suffix_blocksize, stride,
                      input_data, output_data, element_size);
    }
  }

  return status;
}

bool IsTransposeReshape(const gsl::span<const size_t>& perm, gsl::span<const int64_t> input_dims) {
  // As long as the dims with values > 1 stay in the same order, it's a reshape.
  // Example: Shape=(1,1,1024,4096) -> perm=(2,0,3,1).
  size_t last_permuted_axis = 0;
  for (size_t i = 0; i < perm.size(); ++i) {
    if (input_dims[perm[i]] == 1)
      continue;
    if (perm[i] < last_permuted_axis)
      return false;
    last_permuted_axis = perm[i];
  }
  return true;
}

static Status TransposeImpl(const gsl::span<const size_t>& permutations, const Tensor& input, Tensor& output,
                            const TensorShape* input_shape_override, concurrency::ThreadPool* tp) {
  TensorShape shape = input_shape_override ? *input_shape_override : input.Shape();

  if (IsTransposeReshape(permutations, shape.GetDims())) {
    // As long as the dims with values > 1 stay in the same order, it's a reshape.
    // Example: Shape=(1,1,1024,4096) -> perm=(2,0,3,1).
    CopyCpuTensor(&input, &output);
    return Status::OK();
  }

  size_t from = 0, to = 0;
  bool moving_single_axis = IsTransposeMovingSingleAxis(permutations, from, to);

  if (moving_single_axis && !input.IsDataTypeString()) {
    SingleAxisTranspose(permutations, input, output, from, to, input_shape_override, tp);
    return Status::OK();
  }

  // fall back to default implementation
  return DoUntypedTranspose(permutations, input, output, input_shape_override);
}

<<<<<<< HEAD
template <typename PackedType, typename UnpackedType>
static Status UnpackInt4Tensor(const Tensor& src, Tensor& dst, AllocatorPtr cpu_allocator) {
  static_assert(sizeof(PackedType) == 1);
  static_assert(sizeof(UnpackedType) == 1);

=======
template <typename Int4Type>
static Status UnpackInt4Tensor(const Tensor& src, Tensor& dst, AllocatorPtr cpu_allocator) {
  using UnpackedType = typename Int4Type::UnpackedType;
>>>>>>> 52874f62
  MLDataType int8_elem_type = DataTypeImpl::GetType<UnpackedType>();
  const TensorShape& shape = src.Shape();
  Tensor int8_tensor(int8_elem_type, shape, cpu_allocator);

<<<<<<< HEAD
  ORT_RETURN_IF_NOT(PackedType::Unpack(int8_tensor.MutableDataAsSpan<UnpackedType>(), src.DataAsSpan<PackedType>()),
=======
  ORT_RETURN_IF_NOT(Int4Type::Unpack(int8_tensor.MutableDataAsSpan<UnpackedType>(), src.DataAsSpan<Int4Type>()),
>>>>>>> 52874f62
                    "Failed to unpack Int4x2 Tensor to an int8_t Tensor");

  dst = std::move(int8_tensor);

  return Status::OK();
}

<<<<<<< HEAD
=======
template <typename Int4Type>
static Status DoTransposeInt4(const gsl::span<const size_t>& permutations, const Tensor& input, Tensor& output,
                              const TensorShape* input_shape_override, concurrency::ThreadPool* tp) {
  using Int8Type = typename Int4Type::UnpackedType;

  ORT_RETURN_IF_NOT(input.IsDataType<Int4Type>() && output.IsDataType<Int4Type>(),
                    "Expected to transpose int4 tensor");

  // Convert to Tensor<Int8Type>, transpose, and then repack back to Tensor<Int4Type>.
  AllocatorPtr cpu_allocator = std::make_shared<CPUAllocator>();
  Tensor input_unpacked;
  Tensor output_unpacked(DataTypeImpl::GetType<Int8Type>(), output.Shape(), cpu_allocator);

  ORT_RETURN_IF_ERROR((UnpackInt4Tensor<Int4Type>(input, input_unpacked, cpu_allocator)));
  ORT_RETURN_IF_ERROR(TransposeImpl(permutations, input_unpacked, output_unpacked, input_shape_override, tp));
  ORT_RETURN_IF_NOT(Int4Type::Pack(output.MutableDataAsSpan<Int4Type>(), output_unpacked.DataAsSpan<Int8Type>()),
                    "Failed to pack 8-bit Tensor into 4-bit Tensor");

  return Status::OK();
}

>>>>>>> 52874f62
//`input_shape_override` overrides the shape of `input` for compute purposes.
Status TransposeBase::DoTranspose(const gsl::span<const size_t>& permutations, const Tensor& input, Tensor& output,
                                  const TensorShape* input_shape_override, concurrency::ThreadPool* tp) {
  auto input_type = input.DataType();
  auto output_type = output.DataType();

  if (input_type != output_type) {
    return ORT_MAKE_STATUS(ONNXRUNTIME, FAIL, "Mismatched data types between input and output Tensors. ",
                           input_type, " != ", output_type);
  }
  if (input.IsDataType<Int4x2>()) {
<<<<<<< HEAD
    // Convert to Tensor<int8_t>, transpose, and then repack back to Int4x2.
    AllocatorPtr cpu_allocator = std::make_shared<CPUAllocator>();
    Tensor input_unpacked;
    Tensor output_unpacked(DataTypeImpl::GetType<int8_t>(), output.Shape(), cpu_allocator);

    ORT_RETURN_IF_ERROR((UnpackInt4Tensor<Int4x2, int8_t>(input, input_unpacked, cpu_allocator)));
    ORT_RETURN_IF_ERROR(TransposeImpl(permutations, input_unpacked, output_unpacked, input_shape_override, tp));
    ORT_RETURN_IF_NOT(Int4x2::Pack(output.MutableDataAsSpan<Int4x2>(), output_unpacked.DataAsSpan<int8_t>()),
                      "Failed to pack Tensor<int8_t> into Tensor<Int4x2>");

    return Status::OK();
  }

  if (input.IsDataType<UInt4x2>()) {
    // Convert to Tensor<uint8_t>, transpose, and then repack back to UInt4x2.
    AllocatorPtr cpu_allocator = std::make_shared<CPUAllocator>();
    Tensor input_unpacked;
    Tensor output_unpacked(DataTypeImpl::GetType<uint8_t>(), output.Shape(), cpu_allocator);

    ORT_RETURN_IF_ERROR((UnpackInt4Tensor<UInt4x2, uint8_t>(input, input_unpacked, cpu_allocator)));
    ORT_RETURN_IF_ERROR(TransposeImpl(permutations, input_unpacked, output_unpacked, input_shape_override, tp));
    ORT_RETURN_IF_NOT(UInt4x2::Pack(output.MutableDataAsSpan<UInt4x2>(), output_unpacked.DataAsSpan<uint8_t>()),
                      "Failed to pack Tensor<uint8_t> into Tensor<UInt4x2>");

    return Status::OK();
  }

=======
    return DoTransposeInt4<Int4x2>(permutations, input, output, input_shape_override, tp);
  }

  if (input.IsDataType<UInt4x2>()) {
    return DoTransposeInt4<UInt4x2>(permutations, input, output, input_shape_override, tp);
  }

>>>>>>> 52874f62
  return TransposeImpl(permutations, input, output, input_shape_override, tp);
}

Status Transpose::Compute(OpKernelContext* ctx) const {
  const auto* input_tensor_ptr = ctx->Input<Tensor>(0);
  ORT_ENFORCE(input_tensor_ptr != nullptr);
  const Tensor& X = *input_tensor_ptr;
  const TensorShape& input_shape = X.Shape();
  auto input_dims = input_shape.GetDims();
  size_t rank = input_dims.size();

  TensorShapeVector output_dims(rank);
  const InlinedVector<size_t>* p_perm;
  InlinedVector<size_t> default_perm(rank);
  Status status = ComputeOutputShape(X, output_dims, default_perm, p_perm);
  if (!status.IsOK())
    return status;

  TensorShape output_shape{output_dims};
  Tensor& Y = *ctx->Output(0, output_shape);

  if (output_shape.Size() == 0) {
    return Status::OK();
  }

  return DoTranspose(*p_perm, X, Y, nullptr, ctx->GetOperatorThreadPool());
}

ONNX_CPU_OPERATOR_VERSIONED_KERNEL(
    Transpose,
    1,
    12,
    KernelDefBuilder().TypeConstraint("T", BuildKernelDefConstraintsFromTypeList<EnabledDataTypesAllOpsets>()),
    Transpose);

ONNX_CPU_OPERATOR_VERSIONED_KERNEL(
    Transpose,
    13,
    20,
    KernelDefBuilder().TypeConstraint("T", BuildKernelDefConstraintsFromTypeList<EnabledDataTypesAllOpsets>()),
    Transpose);

// Opset 21 added support for float8e4m3fnuz, float8e5m2, float8e5m2fnuz, int4 and uint4.
// TODO(adrianlizarraga): Implement support for float8e4m3fnuz, float8e5m2, and float8e5m2fnuz.
ONNX_CPU_OPERATOR_KERNEL(
    Transpose,
    21,
    KernelDefBuilder().TypeConstraint("T", BuildKernelDefConstraintsFromTypeList<EnabledDataTypesOpset21>()),
    Transpose);

}  // namespace onnxruntime<|MERGE_RESOLUTION|>--- conflicted
+++ resolved
@@ -371,26 +371,14 @@
   return DoUntypedTranspose(permutations, input, output, input_shape_override);
 }
 
-<<<<<<< HEAD
-template <typename PackedType, typename UnpackedType>
-static Status UnpackInt4Tensor(const Tensor& src, Tensor& dst, AllocatorPtr cpu_allocator) {
-  static_assert(sizeof(PackedType) == 1);
-  static_assert(sizeof(UnpackedType) == 1);
-
-=======
 template <typename Int4Type>
 static Status UnpackInt4Tensor(const Tensor& src, Tensor& dst, AllocatorPtr cpu_allocator) {
   using UnpackedType = typename Int4Type::UnpackedType;
->>>>>>> 52874f62
   MLDataType int8_elem_type = DataTypeImpl::GetType<UnpackedType>();
   const TensorShape& shape = src.Shape();
   Tensor int8_tensor(int8_elem_type, shape, cpu_allocator);
 
-<<<<<<< HEAD
-  ORT_RETURN_IF_NOT(PackedType::Unpack(int8_tensor.MutableDataAsSpan<UnpackedType>(), src.DataAsSpan<PackedType>()),
-=======
   ORT_RETURN_IF_NOT(Int4Type::Unpack(int8_tensor.MutableDataAsSpan<UnpackedType>(), src.DataAsSpan<Int4Type>()),
->>>>>>> 52874f62
                     "Failed to unpack Int4x2 Tensor to an int8_t Tensor");
 
   dst = std::move(int8_tensor);
@@ -398,8 +386,6 @@
   return Status::OK();
 }
 
-<<<<<<< HEAD
-=======
 template <typename Int4Type>
 static Status DoTransposeInt4(const gsl::span<const size_t>& permutations, const Tensor& input, Tensor& output,
                               const TensorShape* input_shape_override, concurrency::ThreadPool* tp) {
@@ -421,7 +407,6 @@
   return Status::OK();
 }
 
->>>>>>> 52874f62
 //`input_shape_override` overrides the shape of `input` for compute purposes.
 Status TransposeBase::DoTranspose(const gsl::span<const size_t>& permutations, const Tensor& input, Tensor& output,
                                   const TensorShape* input_shape_override, concurrency::ThreadPool* tp) {
@@ -433,35 +418,6 @@
                            input_type, " != ", output_type);
   }
   if (input.IsDataType<Int4x2>()) {
-<<<<<<< HEAD
-    // Convert to Tensor<int8_t>, transpose, and then repack back to Int4x2.
-    AllocatorPtr cpu_allocator = std::make_shared<CPUAllocator>();
-    Tensor input_unpacked;
-    Tensor output_unpacked(DataTypeImpl::GetType<int8_t>(), output.Shape(), cpu_allocator);
-
-    ORT_RETURN_IF_ERROR((UnpackInt4Tensor<Int4x2, int8_t>(input, input_unpacked, cpu_allocator)));
-    ORT_RETURN_IF_ERROR(TransposeImpl(permutations, input_unpacked, output_unpacked, input_shape_override, tp));
-    ORT_RETURN_IF_NOT(Int4x2::Pack(output.MutableDataAsSpan<Int4x2>(), output_unpacked.DataAsSpan<int8_t>()),
-                      "Failed to pack Tensor<int8_t> into Tensor<Int4x2>");
-
-    return Status::OK();
-  }
-
-  if (input.IsDataType<UInt4x2>()) {
-    // Convert to Tensor<uint8_t>, transpose, and then repack back to UInt4x2.
-    AllocatorPtr cpu_allocator = std::make_shared<CPUAllocator>();
-    Tensor input_unpacked;
-    Tensor output_unpacked(DataTypeImpl::GetType<uint8_t>(), output.Shape(), cpu_allocator);
-
-    ORT_RETURN_IF_ERROR((UnpackInt4Tensor<UInt4x2, uint8_t>(input, input_unpacked, cpu_allocator)));
-    ORT_RETURN_IF_ERROR(TransposeImpl(permutations, input_unpacked, output_unpacked, input_shape_override, tp));
-    ORT_RETURN_IF_NOT(UInt4x2::Pack(output.MutableDataAsSpan<UInt4x2>(), output_unpacked.DataAsSpan<uint8_t>()),
-                      "Failed to pack Tensor<uint8_t> into Tensor<UInt4x2>");
-
-    return Status::OK();
-  }
-
-=======
     return DoTransposeInt4<Int4x2>(permutations, input, output, input_shape_override, tp);
   }
 
@@ -469,7 +425,6 @@
     return DoTransposeInt4<UInt4x2>(permutations, input, output, input_shape_override, tp);
   }
 
->>>>>>> 52874f62
   return TransposeImpl(permutations, input, output, input_shape_override, tp);
 }
 
