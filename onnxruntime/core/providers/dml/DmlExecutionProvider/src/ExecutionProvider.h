--- conflicted
+++ resolved
@@ -169,11 +169,8 @@
             uint32_t supportedDeviceDataTypeMask // Each bit corresponds to each DML_TENSOR_DATA_TYPE.
         ) const;
 
-<<<<<<< HEAD
         D3D12BufferRegion GetBufferForTensor(IMLOperatorTensor* tensor) const;
-=======
         void FlushUploadsIfReady() const;
->>>>>>> 322237f4
 
         ComPtr<ID3D12Device> m_d3d12Device;
         ComPtr<IDMLDevice> m_dmlDevice;
@@ -183,16 +180,10 @@
         std::shared_ptr<ExecutionContext> m_context;
         std::unique_ptr<PooledUploadHeap> m_uploadHeap;
         std::unique_ptr<ReadbackHeap> m_readbackHeap;
-<<<<<<< HEAD
         std::shared_ptr<BucketizedBufferAllocator> m_subAllocator;
         std::shared_ptr<onnxruntime::IAllocator> m_bfcAllocator;
         std::shared_ptr<DmlGpuAllocator> m_gpuAllocator;
         std::shared_ptr<DmlCpuAllocator> m_cpuInputAllocator;
-        std::shared_ptr<DmlCpuAllocator> m_cpuOutputAllocator;
-=======
-        std::shared_ptr<BucketizedBufferAllocator> m_allocator;
-        std::shared_ptr<CPUAllocator> m_cpuInputAllocator;
->>>>>>> 322237f4
         std::shared_ptr<onnxruntime::KernelRegistry> m_kernelRegistry;
         std::shared_ptr<const Windows::AI::MachineLearning::Adapter::InternalRegistrationInfoMap> m_internalRegInfoMap;
         mutable uint64_t m_partitionKernelPrefixVal = 0;
@@ -200,6 +191,7 @@
         mutable std::chrono::time_point<std::chrono::steady_clock> m_lastUploadFlushTime;
         static constexpr std::chrono::milliseconds m_batchFlushInterval = std::chrono::milliseconds(10);
         AllocatorRoundingMode m_defaultRoundingMode = AllocatorRoundingMode::Enabled;
+        ComPtr<ID3D12CommandQueue> m_queue;
     };
 
     class DataTransfer : public onnxruntime::IDataTransfer
