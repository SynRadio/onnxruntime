// Copyright (c) Microsoft Corporation. All rights reserved.
// Licensed under the MIT License.

#include "core/optimizer/qdq_transformer/selectors_actions/qdq_selector_action_transformer.h"
#include <memory>
#include "core/mlas/inc/mlas.h"

#include "core/optimizer/qdq_transformer/selectors_actions/qdq_actions.h"
#if !defined(ORT_MINIMAL_BUILD)
#include "core/optimizer/qdq_transformer/selectors_actions/qdq_selectors.h"
#endif

namespace onnxruntime {

namespace {

using NTO = onnxruntime::NodesToOptimize;

void SplitQDQRules(SelectorActionRegistry& qdq_selector_action_registry) {
  const std::string action_name{"dropSplitQDQ"};
  std::unique_ptr<Action> action = std::make_unique<QDQ::SplitReplaceWithQuant>();
#if !defined(ORT_MINIMAL_BUILD)
  std::unique_ptr<NodeSelector> selector = std::make_unique<QDQ::OutputVariadicSelector>();
  qdq_selector_action_registry.RegisterSelectorAndAction(action_name,
                                                         {{"Split", {}}},
                                                         std::move(selector),
                                                         std::move(action));
#else
  qdq_selector_action_registry.RegisterAction(action_name, std::move(action));
#endif
}

// create rules for ops that don't change the data
void DropQDQNodesRules(SelectorActionRegistry& qdq_selector_action_registry) {
  // 3 nodes. DQ, target, Q. Merge into target and remove DQ and Q.
  const std::string drop_action_name{"drop"};
  const std::string drop_action_no_int16_name{"drop_no_int16_support"};
  NTO::NodeLocation dq{NTO::NodeType::kInput, 0};
  NTO::NodeLocation q{NTO::NodeType::kOutput, 0};

  // Move DQ input 0 to target input 0.
  // Move Q output 0 to target output 0.
  std::vector<NodeAndMoveInfo> moves{
      MoveToSlot(dq, ArgType::kInput, 0, ArgType::kInput, 0),
      MoveToSlot(q, ArgType::kOutput, 0, ArgType::kOutput, 0)};

  std::unique_ptr<Action> drop_action_no_int16 = std::make_unique<MergeIntoTarget>(
      std::vector<NodeAndMoveInfo>(moves));  // Copy before std::move(moves)
  std::unique_ptr<Action> drop_action = std::make_unique<MergeIntoTarget>(std::move(moves));

#if !defined(ORT_MINIMAL_BUILD)
  // Use a separate selector + action that disallows 16-bit types for MaxPool and Resize.
  // int16 MaxPool is not supported by the ONNX specification.
  // int16 Resize is not supported by the ORT implementation (although allowed by ONNX).
  std::unique_ptr<NodeSelector> selector_disallow_16bit = std::make_unique<QDQ::DropQDQNodesSelector>(false);
  qdq_selector_action_registry.RegisterSelectorAndAction(drop_action_no_int16_name,
                                                         {{"MaxPool", {12}},
                                                          {"Resize", {}}},
                                                         std::move(selector_disallow_16bit),
                                                         std::move(drop_action_no_int16));

  std::unique_ptr<NodeSelector> selector = std::make_unique<QDQ::DropQDQNodesSelector>(true);
  qdq_selector_action_registry.RegisterSelectorAndAction(drop_action_name,
                                                         {{"Gather", {}},
                                                          {"Reshape", {}},
                                                          {"Transpose", {}},
                                                          {"Squeeze", {}},
                                                          {"Unsqueeze", {}}},
                                                         std::move(selector),
                                                         std::move(drop_action));
#else
  qdq_selector_action_registry.RegisterAction(drop_action_no_int16_name, std::move(drop_action_no_int16));
  qdq_selector_action_registry.RegisterAction(drop_action_name, std::move(drop_action));
#endif
}

// create rules for ops that don't change the data
void DropDQNodesRules(SelectorActionRegistry& qdq_selector_action_registry) {
  // 2 nodes. DQ, target. Merge into target and remove DQ.
  const std::string action_name{"dropDQ"};
  NTO::NodeLocation dq{NTO::NodeType::kInput, 0};

  // Move DQ input 0 to target input 0.
  std::vector<NodeAndMoveInfo> moves{
      MoveToSlot(dq, ArgType::kInput, 0, ArgType::kInput, 0)};

  std::unique_ptr<Action> action = std::make_unique<MergeIntoTarget>(std::move(moves));

#if !defined(ORT_MINIMAL_BUILD)
  // TODO: Enable 16-bit types in selector when ArgMax supports 16-bit integer input tensors.
  std::unique_ptr<NodeSelector> selector = std::make_unique<QDQ::DropDQNodesSelector>();
  qdq_selector_action_registry.RegisterSelectorAndAction(action_name,
                                                         {{"ArgMax", {}}},
                                                         std::move(selector),
                                                         std::move(action));
#else
  qdq_selector_action_registry.RegisterAction(action_name, std::move(action));
#endif
}

void UnaryOpQDQRules(SelectorActionRegistry& qdq_selector_action_registry) {
  // 3 nodes. DQ, target, Q
  // Replace with internal QLinear version of operator. Delete all original nodes.
  const std::string action_name{"1DQ"};
  std::unique_ptr<Action> action = std::make_unique<QDQ::UnaryReplaceWithQLinear>(kMSDomain);

#if !defined(ORT_MINIMAL_BUILD)
<<<<<<< HEAD
  std::vector<const char*> providers = {kCpuExecutionProvider};
  std::unique_ptr<NodeSelector> selector = std::make_unique<QDQ::UnarySelector>(providers);
=======
  // TODO: Enable 16-bit types in selector when unary QLinear* ops support 16-bit.
  std::unique_ptr<NodeSelector> selector = std::make_unique<QDQ::UnarySelector>();
>>>>>>> 2ec1f94b
  qdq_selector_action_registry.RegisterSelectorAndAction(action_name,
                                                         {{"AveragePool", {}},
                                                          {"LeakyRelu", {}},
                                                          {"GlobalAveragePool", {}},
                                                          {"Sigmoid", {}},
                                                          {"Softmax", {}}},
                                                         std::move(selector),
                                                         std::move(action));
#else
  qdq_selector_action_registry.RegisterAction(action_name, std::move(action));
#endif
}

void BinaryOpQDQRules(SelectorActionRegistry& qdq_selector_action_registry) {
  // 4 nodes. 2 x DQ for inputs, target, Q
  // Replace with internal QLinear version of operator. Delete all original nodes.

#if !defined(ORT_MINIMAL_BUILD)
<<<<<<< HEAD
  {
    const std::string action_name{"2DQ_Mul"};
    std::unique_ptr<Action> action = std::make_unique<QDQ::BinaryReplaceWithQLinear>(kMSDomain);

    std::vector<const char*> providers = {kCpuExecutionProvider};
    std::unique_ptr<NodeSelector> selector = std::make_unique<QDQ::BinarySelector>(providers);
    qdq_selector_action_registry.RegisterSelectorAndAction(action_name,
                                                           {{"Mul", {}}},
                                                           std::move(selector),
                                                           std::move(action));
  }

  {
    const std::string action_name{"2DQ_Add"};
    std::unique_ptr<Action> action = std::make_unique<QDQ::BinaryReplaceWithQLinear>(kMSDomain);

    std::unique_ptr<NodeSelector> selector = std::make_unique<QDQ::BinarySelector>();

    qdq_selector_action_registry.RegisterSelectorAndAction(action_name,
                                                            {{"Add", {}}},
                                                            std::move(selector),
                                                            std::move(action));
  }
=======
  // TODO: Enable 16-bit types in selector when binary QLinear* ops support 16-bit.
  std::unique_ptr<NodeSelector> selector = std::make_unique<QDQ::BinarySelector>();
  qdq_selector_action_registry.RegisterSelectorAndAction(action_name,
                                                         {{"Add", {}},
                                                          {"Mul", {}}},
                                                         std::move(selector),
                                                         std::move(action));
>>>>>>> 2ec1f94b

#else
  qdq_selector_action_registry.RegisterAction(action_name, std::move(action));
#endif
}

void VariadicOpQDQRules(SelectorActionRegistry& qdq_selector_action_registry) {
  // 0=variadic DQ nodes 2=target, 3=Q
  // Replace with QLinear version of operator. Delete all original nodes.
  const std::string action_name{"*DQ"};
  std::unique_ptr<Action> action = std::make_unique<QDQ::VariadicReplaceWithQLinear>(kMSDomain);

#if !defined(ORT_MINIMAL_BUILD)
  // TODO: Enable 16-bit types in selector when QLinearConcat supports 16-bit.
  std::unique_ptr<NodeSelector> selector = std::make_unique<QDQ::InputVariadicSelector>();

  qdq_selector_action_registry.RegisterSelectorAndAction(action_name,
                                                         {{"Concat", {}}},
                                                         std::move(selector),
                                                         std::move(action));

#else
  qdq_selector_action_registry.RegisterAction(action_name, std::move(action));
#endif
}

void ConvQDQRules(SelectorActionRegistry& qdq_selector_action_registry, bool is_int8_allowed = false) {
  // 4 or 5 Nodes. 0=DQ X, 1=DQ W, 2=DQ B (optional), 3=Conv, 4=Q
  // Handle the DQ input for the Bias being optional.
  // Replace Conv with QLinearConv
  // Delete all original nodes
  const std::string action_name{"Conv"};
  std::unique_ptr<Action> action = std::make_unique<QDQ::ConvReplaceWithQLinear>();

#if !defined(ORT_MINIMAL_BUILD)
  // TODO: Enable 16-bit types in selector when QLinearConv supports 16-bit.
  std::unique_ptr<NodeSelector> selector = std::make_unique<QDQ::ConvSelector>(is_int8_allowed);

  qdq_selector_action_registry.RegisterSelectorAndAction(action_name,
                                                         {{"Conv", {}}},
                                                         std::move(selector),
                                                         std::move(action));

#else
  ORT_UNUSED_PARAMETER(is_int8_allowed);
  qdq_selector_action_registry.RegisterAction(action_name, std::move(action));
#endif
}

void MatMulQDQRules(SelectorActionRegistry& qdq_selector_action_registry, bool is_int8_allowed = false) {
  // 3 or 4 nodes. 2 x DQ for inputs, target, optional Q
  // Replace with QLinearMatMul if Q found, or MatMulIntegerToFloat if not.
  // Delete all original nodes.
  const std::string action_name{"MatMul"};

  std::unique_ptr<Action> action = std::make_unique<QDQ::MatMulReplaceWithQLinear>();

#if !defined(ORT_MINIMAL_BUILD)
  // TODO: Enable 16-bit types in selector when QLinearMatMul and MatMulInteger support 16-bit.
  std::unique_ptr<NodeSelector> selector = std::make_unique<QDQ::MatMulSelector>(is_int8_allowed);
  qdq_selector_action_registry.RegisterSelectorAndAction(action_name,
                                                         {{"MatMul", {}}},
                                                         std::move(selector),
                                                         std::move(action));

#else
  ORT_UNUSED_PARAMETER(is_int8_allowed);
  qdq_selector_action_registry.RegisterAction(action_name, std::move(action));
#endif
}

void GemmQDQRules(SelectorActionRegistry& qdq_selector_action_registry) {
  // 3 to 5 nodes. 0=DQ A, 1=DQ B, 2=DQ C(optional), 3=Gemm, 4=Q Y(optional)
  // Replace with QGemm
  // Delete all original nodes.
  const std::string action_name{"Gemm"};

  std::unique_ptr<Action> action = std::make_unique<QDQ::GemmReplaceWithQuant>();

#if !defined(ORT_MINIMAL_BUILD)
<<<<<<< HEAD
  std::vector<const char*> providers = {kCpuExecutionProvider};
  std::unique_ptr<NodeSelector> selector = std::make_unique<QDQ::GemmSelector>(providers);
=======
  // TODO: Enable 16-bit types in selector when QGemm supports 16-bit.
  std::unique_ptr<NodeSelector> selector = std::make_unique<QDQ::GemmSelector>();
>>>>>>> 2ec1f94b
  qdq_selector_action_registry.RegisterSelectorAndAction(action_name,
                                                         {{"Gemm", {}}},
                                                         std::move(selector),
                                                         std::move(action));

#else
  qdq_selector_action_registry.RegisterAction(action_name, std::move(action));
#endif
}

void WhereQDQRules(SelectorActionRegistry& qdq_selector_action_registry) {
  // 3 nodes.  2 x DQ for inputs and 1X Q for output
  // Compare to other BinaryOperators (Add, Mul), Where also have a special case that it has boolean input
  // Where Replace with QLinearWhere
  // Delete all original nodes.
  const std::string action_name{"Where"};
  std::unique_ptr<Action> action = std::make_unique<QDQ::WhereReplaceWithQLinear>();

#if !defined(ORT_MINIMAL_BUILD)
<<<<<<< HEAD

  std::vector<const char*> providers = {kCpuExecutionProvider};
  std::unique_ptr<NodeSelector> selector = std::make_unique<QDQ::WhereSelector>(providers);
=======
  // TODO: Enable 16-bit types in selector when QLinearWhere supports 16-bit.
  std::unique_ptr<NodeSelector> selector = std::make_unique<QDQ::WhereSelector>();
>>>>>>> 2ec1f94b
  qdq_selector_action_registry.RegisterSelectorAndAction(action_name,
                                                         {{"Where", {}}},
                                                         std::move(selector),
                                                         std::move(action));

#else
  qdq_selector_action_registry.RegisterAction(action_name, std::move(action));
#endif
}

SelectorActionRegistry CreateSelectorActionRegistry(bool is_int8_allowed) {
  SelectorActionRegistry qdq_selector_action_registry;
  SplitQDQRules(qdq_selector_action_registry);
  DropQDQNodesRules(qdq_selector_action_registry);
  DropDQNodesRules(qdq_selector_action_registry);
  UnaryOpQDQRules(qdq_selector_action_registry);
  BinaryOpQDQRules(qdq_selector_action_registry);
  VariadicOpQDQRules(qdq_selector_action_registry);
  ConvQDQRules(qdq_selector_action_registry, is_int8_allowed);
  MatMulQDQRules(qdq_selector_action_registry, is_int8_allowed);
  GemmQDQRules(qdq_selector_action_registry);
  WhereQDQRules(qdq_selector_action_registry);

  return qdq_selector_action_registry;
}

}  // namespace

QDQSelectorActionTransformer::QDQSelectorActionTransformer(
    bool is_int8_allowed, const SatApplyContextVariant& apply_context)
    : SelectorActionTransformer{
          "QDQSelectorActionTransformer",
          CreateSelectorActionRegistry(is_int8_allowed),
          apply_context,
          // this transformer is only compatible with the CPU and DML EP
          {kCpuExecutionProvider, kDmlExecutionProvider}} {
}

}  // namespace onnxruntime<|MERGE_RESOLUTION|>--- conflicted
+++ resolved
@@ -105,13 +105,9 @@
   std::unique_ptr<Action> action = std::make_unique<QDQ::UnaryReplaceWithQLinear>(kMSDomain);
 
 #if !defined(ORT_MINIMAL_BUILD)
-<<<<<<< HEAD
+  // TODO: Enable 16-bit types in selector when unary QLinear* ops support 16-bit.
   std::vector<const char*> providers = {kCpuExecutionProvider};
   std::unique_ptr<NodeSelector> selector = std::make_unique<QDQ::UnarySelector>(providers);
-=======
-  // TODO: Enable 16-bit types in selector when unary QLinear* ops support 16-bit.
-  std::unique_ptr<NodeSelector> selector = std::make_unique<QDQ::UnarySelector>();
->>>>>>> 2ec1f94b
   qdq_selector_action_registry.RegisterSelectorAndAction(action_name,
                                                          {{"AveragePool", {}},
                                                           {"LeakyRelu", {}},
@@ -130,11 +126,11 @@
   // Replace with internal QLinear version of operator. Delete all original nodes.
 
 #if !defined(ORT_MINIMAL_BUILD)
-<<<<<<< HEAD
   {
     const std::string action_name{"2DQ_Mul"};
     std::unique_ptr<Action> action = std::make_unique<QDQ::BinaryReplaceWithQLinear>(kMSDomain);
 
+    // TODO: Enable 16-bit types in selector when binary QLinear* ops support 16-bit.
     std::vector<const char*> providers = {kCpuExecutionProvider};
     std::unique_ptr<NodeSelector> selector = std::make_unique<QDQ::BinarySelector>(providers);
     qdq_selector_action_registry.RegisterSelectorAndAction(action_name,
@@ -147,6 +143,7 @@
     const std::string action_name{"2DQ_Add"};
     std::unique_ptr<Action> action = std::make_unique<QDQ::BinaryReplaceWithQLinear>(kMSDomain);
 
+    // TODO: Enable 16-bit types in selector when binary QLinear* ops support 16-bit.
     std::unique_ptr<NodeSelector> selector = std::make_unique<QDQ::BinarySelector>();
 
     qdq_selector_action_registry.RegisterSelectorAndAction(action_name,
@@ -154,15 +151,6 @@
                                                             std::move(selector),
                                                             std::move(action));
   }
-=======
-  // TODO: Enable 16-bit types in selector when binary QLinear* ops support 16-bit.
-  std::unique_ptr<NodeSelector> selector = std::make_unique<QDQ::BinarySelector>();
-  qdq_selector_action_registry.RegisterSelectorAndAction(action_name,
-                                                         {{"Add", {}},
-                                                          {"Mul", {}}},
-                                                         std::move(selector),
-                                                         std::move(action));
->>>>>>> 2ec1f94b
 
 #else
   qdq_selector_action_registry.RegisterAction(action_name, std::move(action));
@@ -243,13 +231,9 @@
   std::unique_ptr<Action> action = std::make_unique<QDQ::GemmReplaceWithQuant>();
 
 #if !defined(ORT_MINIMAL_BUILD)
-<<<<<<< HEAD
+  // TODO: Enable 16-bit types in selector when QGemm supports 16-bit.
   std::vector<const char*> providers = {kCpuExecutionProvider};
   std::unique_ptr<NodeSelector> selector = std::make_unique<QDQ::GemmSelector>(providers);
-=======
-  // TODO: Enable 16-bit types in selector when QGemm supports 16-bit.
-  std::unique_ptr<NodeSelector> selector = std::make_unique<QDQ::GemmSelector>();
->>>>>>> 2ec1f94b
   qdq_selector_action_registry.RegisterSelectorAndAction(action_name,
                                                          {{"Gemm", {}}},
                                                          std::move(selector),
@@ -269,14 +253,9 @@
   std::unique_ptr<Action> action = std::make_unique<QDQ::WhereReplaceWithQLinear>();
 
 #if !defined(ORT_MINIMAL_BUILD)
-<<<<<<< HEAD
-
+  // TODO: Enable 16-bit types in selector when QLinearWhere supports 16-bit.
   std::vector<const char*> providers = {kCpuExecutionProvider};
   std::unique_ptr<NodeSelector> selector = std::make_unique<QDQ::WhereSelector>(providers);
-=======
-  // TODO: Enable 16-bit types in selector when QLinearWhere supports 16-bit.
-  std::unique_ptr<NodeSelector> selector = std::make_unique<QDQ::WhereSelector>();
->>>>>>> 2ec1f94b
   qdq_selector_action_registry.RegisterSelectorAndAction(action_name,
                                                          {{"Where", {}}},
                                                          std::move(selector),
