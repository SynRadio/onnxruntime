// Copyright (c) Microsoft Corporation. All rights reserved.
// Licensed under the MIT License.

#include "core/optimizer/selectors_actions/actions.h"

using namespace ONNX_NAMESPACE;
using namespace ::onnxruntime::common;
namespace onnxruntime {

namespace {

// if the last input/output in num_io is for the variadic input/output,
// the variadic input/output could have zero or more values
<<<<<<< HEAD
// so we need to special case the zero and count that as one. same for outputs
static int NumIOEntries(bool variadic_io, int num_io, int num_variadic_io) {
=======
// so we need to special case the zero and count that as one.
int NumIOEntries(bool variadic_io, int num_io, int num_variadic_io) {
>>>>>>> 9d84811f
  return variadic_io
             ? num_io + std::max(1, num_variadic_io) - 1
             : num_io;
}

// Move or remove an edge.
//   - moves edges from src+src_slot to dest node+dest_slot if provided.
//   - remove edges for the src+src_slot if dest+dest_slot not provided.
void ProcessEdge(Graph& graph, const Node& src, const InOutDefSlot& src_slot,
                 const Node* dest, const InOutDefSlot* dest_slot) {
  if (src_slot.in_out == ArgType::kInput) {
    // move input edge if present
    auto iter = std::find_if(src.InputEdgesBegin(), src.InputEdgesEnd(),
                             [&src_slot](const Node::EdgeEnd& edge) {
                               return (edge.GetDstArgIndex() == src_slot.idx);
                             });

    // initializer or graph input doesn't have an edge so either zero or one edges to process
    if (iter != src.InputEdgesEnd()) {
      const Node& iter_node = iter->GetNode();
      // need to save this before calling RemoveEdge as that invalidates the iterator
      auto iter_src_idx = iter->GetSrcArgIndex();
      graph.RemoveEdge(iter_node.Index(), src.Index(), iter_src_idx, src_slot.idx);
      if (dest && dest_slot) {
        graph.AddEdge(iter_node.Index(), dest->Index(), iter_src_idx, dest_slot->idx);
      }
    }

  } else {
    // otherwise we need to move all output edges (if any)
    auto edges = graph_utils::GraphEdge::GetNodeOutputEdges(src, src_slot.idx);
    graph_utils::GraphEdge::RemoveGraphEdges(graph, edges);
    if (dest && dest_slot) {
      for (const auto& edge : edges) {
        graph.AddEdge(dest->Index(), edge.dst_node, dest_slot->idx, edge.dst_arg_index);
      }
    }
  }
}

// move an input or output and its edge between two nodes
Status MoveInputOutputImpl(Graph& graph, const ValueMoveInfo& move_info, Node& src, Node& dest,
                           bool only_update_dest_definitions) {
  auto& src_defs = (move_info.src_slot.in_out == ArgType::kInput)
                       ? src.MutableInputDefs()
                       : src.MutableOutputDefs();

  auto& dest_defs = (move_info.dest_slot.in_out == ArgType::kInput)
                        ? dest.MutableInputDefs()
                        : dest.MutableOutputDefs();

  auto process = [&](int src_idx) {
    const bool valid_index = static_cast<size_t>(src_idx) < src_defs.size() &&
                             (move_info.append || static_cast<size_t>(move_info.dest_slot.idx) < dest_defs.size());
    if (!valid_index) {
      return ORT_MAKE_STATUS(ONNXRUNTIME, FAIL, "Index out of range");
    }

    if (move_info.append) {
      dest_defs.push_back(src_defs[src_idx]);

      if (!only_update_dest_definitions) {
        // now that we have a dest index we can move edges
        InOutDefSlot src_slot{move_info.src_slot.in_out, src_idx};
        InOutDefSlot dest_slot{move_info.dest_slot.in_out, gsl::narrow_cast<int>(dest_defs.size()) - 1};
        ProcessEdge(graph, src, src_slot, &dest, &dest_slot);
      }

      // also need to set the arg count
      if (move_info.dest_slot.in_out == ArgType::kInput) {
        // TODO: currently variadic inputs have their count corrected (should be one entry with the total number of
        // variadic inputs) but that may be part of Graph::Resolve and we need to handle that manually in a minimal
        // build. obvious place would be in the Action after all the edges are moved.
        dest.MutableInputArgsCount().push_back(1);
      }
    } else {
      if (!only_update_dest_definitions) {
        // remove any edge to the slot we're replacing
        ProcessEdge(graph, dest, move_info.dest_slot, nullptr, nullptr);
      }

      dest_defs[move_info.dest_slot.idx] = src_defs[move_info.src_slot.idx];

      if (!only_update_dest_definitions) {
        ProcessEdge(graph, src, move_info.src_slot, &dest, &move_info.dest_slot);
      }
    }

    return Status::OK();
  };

  if (move_info.copy_all) {
    for (int i = 0, end = gsl::narrow<int>(src_defs.size()); i < end; ++i) {
      ORT_RETURN_IF_ERROR(process(i));
    }
  } else {
    ORT_RETURN_IF_ERROR(process(move_info.src_slot.idx));
  }

  return Status::OK();
}

Node* GetNodeByNodeIndex(Graph& graph, NodeIndex idx, bool& missing) {
  if (idx == NodesToOptimizeIndices::kEmptyNodeIndex) {
    return nullptr;
  }

  Node* node = graph.GetNode(idx);
  missing = node == nullptr;

  return node;
}

bool GetNodesByNodeIndex(Graph& graph, const std::vector<NodeIndex>& indices, std::vector<Node*>& nodes) {
  nodes.reserve(indices.size());
  bool missing = false;

  for (auto iter = indices.cbegin(), end = indices.cend(); iter != end; ++iter) {
    nodes.push_back(GetNodeByNodeIndex(graph, *iter, missing));

    // bail if we're missing a node
    if (missing) {
      return false;
    }
  }

  return true;
}
}  // namespace

//
// Selections
//

// Helper to create the NodesToOptimizeIndices
// specify num_input_defs/num_output_defs if the last input/output is variadic (default is non-variadic)
static NodesToOptimizeIndices GetNodesToOptimizeIndices(
    const std::vector<NodeIndex>& input_nodes, NodeIndex target_node, const std::vector<NodeIndex>& output_nodes,
    int num_input_defs, int num_output_defs) {
  int num_inputs = num_input_defs == -1 ? gsl::narrow_cast<int>(input_nodes.size()) : num_input_defs;
  int num_outputs = num_output_defs == -1 ? gsl::narrow_cast<int>(output_nodes.size()) : num_output_defs;
  bool variadic_input = false;
  bool variadic_output = false;
  int num_variadic_inputs = 0;
  int num_variadic_outputs = 0;

  if (num_input_defs != -1) {
    variadic_input = true;
    num_variadic_inputs = gsl::narrow_cast<int>(input_nodes.size()) - num_input_defs + 1;
  }

  if (num_output_defs != -1) {
    variadic_output = true;
    num_variadic_outputs = gsl::narrow_cast<int>(output_nodes.size()) - num_output_defs + 1;
  }

  std::vector<NodeIndex> node_indices;
  node_indices.reserve(NumIOEntries(variadic_input, num_inputs, num_variadic_inputs) + 1 +
                       NumIOEntries(variadic_output, num_outputs, num_variadic_outputs));
  std::copy(input_nodes.begin(), input_nodes.end(), std::back_inserter(node_indices));
  node_indices.push_back(target_node);
  std::copy(output_nodes.begin(), output_nodes.end(), std::back_inserter(node_indices));

  std::for_each(node_indices.cbegin(), node_indices.cend(), [](NodeIndex node_idx) {
    ORT_ENFORCE(node_idx <= NodesToOptimizeIndices::kEmptyNodeIndex,
                "Node index value is too large to save to ORT format model: ", node_idx);
  });

  return NodesToOptimizeIndices{std::move(node_indices), num_inputs, num_outputs,
                                variadic_input, variadic_output,
                                num_variadic_inputs, num_variadic_outputs};
}

NodesToOptimizeIndices NodesToOptimizeIndicesBuilder::Build() const {
  ORT_ENFORCE(target_node != NodesToOptimizeIndices::kEmptyNodeIndex, "A target node must be set.");
  return GetNodesToOptimizeIndices(input_nodes, target_node, output_nodes, num_input_defs, num_output_defs);
}

NodesToOptimize::NodesToOptimize(const std::vector<Node*>& input_nodes,
                                 Node& target_node,
                                 const std::vector<Node*>& output_nodes,
                                 int num_input_defs, int num_output_defs)
    : num_inputs{num_input_defs == -1 ? gsl::narrow_cast<int>(input_nodes.size()) : num_input_defs},
      num_outputs{num_output_defs == -1 ? gsl::narrow_cast<int>(output_nodes.size()) : num_output_defs} {
  if (num_input_defs != -1) {
    variadic_input_ = true;
    num_variadic_inputs_ = gsl::narrow_cast<int>(input_nodes.size()) - num_input_defs + 1;
  }

  if (num_output_defs != -1) {
    variadic_output_ = true;
    num_variadic_outputs_ = gsl::narrow_cast<int>(output_nodes.size()) - num_output_defs + 1;
  }

  nodes_.reserve(NumInputEntries() + 1 + NumOutputEntries());
  std::copy(input_nodes.begin(), input_nodes.end(), std::back_inserter(nodes_));
  nodes_.push_back(&target_node);
  std::copy(output_nodes.begin(), output_nodes.end(), std::back_inserter(nodes_));
}

NodesToOptimize::NodesToOptimize(Graph& graph,
                                 const NodesToOptimizeIndices& indices)
    : num_inputs{indices.num_inputs},
      num_outputs{indices.num_outputs},
      variadic_input_{indices.variadic_input},
      variadic_output_{indices.variadic_output},
      num_variadic_inputs_{indices.num_variadic_inputs},
      num_variadic_outputs_{indices.num_variadic_outputs} {
  bool missing_nodes = !GetNodesByNodeIndex(graph, indices.nodes, nodes_);
  if (missing_nodes) {
    nodes_.clear();  // this will result in IsValid returning false
  }
}

NodesToOptimizeIndices NodesToOptimize::ToIndices() const {
  std::vector<NodeIndex> node_indices;
  node_indices.reserve(nodes_.size());
  std::for_each(nodes_.cbegin(), nodes_.cend(), [&node_indices](const Node* node) {
    const NodeIndex node_idx = node != nullptr ? node->Index() : NodesToOptimizeIndices::kEmptyNodeIndex;
    ORT_ENFORCE(node_idx <= NodesToOptimizeIndices::kEmptyNodeIndex,
                "Node index value is too large to save to ORT format model: ", node_idx);
    node_indices.push_back(node_idx);
  });

  return NodesToOptimizeIndices{std::move(node_indices), num_inputs, num_outputs,
                                variadic_input_, variadic_output_,
                                num_variadic_inputs_, num_variadic_outputs_};
}

std::vector<Node*> NodesToOptimize::Inputs(const std::vector<int>& indices, bool required) const {
  std::vector<Node*> results;
  results.reserve(NumInputEntries());

  for (auto idx : indices) {
    if (idx == num_inputs - 1 && HasVariadicInput()) {
      for (int i = 0, end = NumVariadicInputs(); i < end; ++i) {
        results.push_back(GetNode(idx + i, required));
      }
    } else {
      results.push_back(GetNode(idx, required));
    }
  }

  return results;
}

std::vector<Node*> NodesToOptimize::Outputs(const std::vector<int>& indices, bool required) const {
  std::vector<Node*> results;
  results.reserve(NumOutputEntries());

  // offset by all the inputs and the target node
  const int offset = NumInputEntries() + 1;

  for (auto idx : indices) {
    if (idx == num_outputs - 1 && HasVariadicOutput()) {
      for (int i = 0, end = NumVariadicOutputs(); i < end; ++i) {
        results.push_back(GetNode(offset + idx + i, required));
      }
    } else {
      results.push_back(GetNode(offset + idx, required));
    }
  }

  return results;
}

std::vector<Node*> NodesToOptimize::GetNodesAtLocation(const NodeLocation& location, bool required) const {
  if (location.type == NodeType::kInput) {
    return Inputs({location.index}, required);
  } else if (location.type == NodeType::kOutput) {
    return Outputs({location.index}, required);
  } else
    return {&Target()};
};

int NodesToOptimize::NumInputEntries() const {
  return NumIOEntries(variadic_input_, num_inputs, num_variadic_inputs_);
}

int NodesToOptimize::NumOutputEntries() const {
  return NumIOEntries(variadic_output_, num_outputs, num_variadic_outputs_);
}

//
// Actions
//

Status MoveInputOutput(Graph& graph, Node& src, Node& dest, const ValueMoveInfo& move_info,
                       bool only_update_dest_definitions) {
  return MoveInputOutputImpl(graph, move_info, src, dest, only_update_dest_definitions);
}

Status MoveInputOutput(Graph& graph, const NodesToOptimize& selected_nodes, Node& dest,
                       const std::vector<NodeAndMoveInfo>& moves, bool only_update_dest_definitions) {
  for (const auto& move : moves) {
    auto src_nodes = selected_nodes.GetNodesAtLocation(move.src_node, !move.value_move_info.optional);

    for (Node* src : src_nodes) {
      if (src != nullptr) {
        ORT_RETURN_IF_ERROR(MoveInputOutputImpl(graph, move.value_move_info, *src, dest,
                                                only_update_dest_definitions));
      }
    }
  }

  return Status::OK();
}
}  // namespace onnxruntime<|MERGE_RESOLUTION|>--- conflicted
+++ resolved
@@ -11,13 +11,8 @@
 
 // if the last input/output in num_io is for the variadic input/output,
 // the variadic input/output could have zero or more values
-<<<<<<< HEAD
-// so we need to special case the zero and count that as one. same for outputs
-static int NumIOEntries(bool variadic_io, int num_io, int num_variadic_io) {
-=======
 // so we need to special case the zero and count that as one.
 int NumIOEntries(bool variadic_io, int num_io, int num_variadic_io) {
->>>>>>> 9d84811f
   return variadic_io
              ? num_io + std::max(1, num_variadic_io) - 1
              : num_io;
