--- conflicted
+++ resolved
@@ -535,22 +535,12 @@
  * \param provider_options Provider options for QNN EP.
  * \param opset_version The opset version.
  * \param expected_ep_assignment How many nodes are expected to be assigned to QNN (All, Some, or None).
-<<<<<<< HEAD
- * \param num_nodes_in_graph The total number of nodes in the graph when QNN EP is enabled.
- * \param test_description Description of the test for error reporting.
-=======
->>>>>>> e70a23f8
  * \param fp32_abs_err The acceptable error between CPU EP and QNN EP.
  * \param log_severity The logger's minimum severity level.
  */
 void RunQnnModelTest(const GetTestModelFn& build_test_case, const ProviderOptions& provider_options,
-<<<<<<< HEAD
-                     int opset_version, ExpectedEPNodeAssignment expected_ep_assignment, int num_nodes_in_graph,
-                     const char* test_description, float fp32_abs_err = 1e-5f);
-=======
                      int opset_version, ExpectedEPNodeAssignment expected_ep_assignment,
                      float fp32_abs_err = 1e-5f, logging::Severity log_severity = logging::Severity::kERROR);
->>>>>>> e70a23f8
 
 enum class BackendSupport {
   SUPPORT_UNKNOWN,
