# -------------------------------------------------------------------------
# Copyright (c) Microsoft Corporation.  All rights reserved.
# Licensed under the MIT License.
# --------------------------------------------------------------------------

import itertools
import logging
import os
import sys
from collections import deque
from pathlib import Path
from typing import Dict, List, Optional, Tuple

from float16 import convert_float_to_float16
from onnx import (
    AttributeProto,
    GraphProto,
    ModelProto,
    NodeProto,
    TensorProto,
    ValueInfoProto,
    helper,
    numpy_helper,
    save_model,
)
from shape_infer_helper import SymbolicShapeInferenceHelper

logger = logging.getLogger(__name__)


class OnnxModel:
    def __init__(self, model):
        self.initialize(model)

    def initialize(self, model):
        self.model: ModelProto = model
        self._node_name_suffix: Dict[str, int] = {}  # key is node name prefix, value is the last suffix generated
        self.shape_infer_helper: SymbolicShapeInferenceHelper = None
        self.enable_shape_infer: bool = True
        self.all_graphs: Optional[List[GraphProto]] = None

    def disable_shape_inference(self):
        self.enable_shape_infer = False

    def infer_runtime_shape(self, dynamic_axis_mapping={}, update=False):  # noqa: B006
        if self.enable_shape_infer:
            if self.shape_infer_helper is None or update:
                self.shape_infer_helper = SymbolicShapeInferenceHelper(self.model)

            try:
                if self.shape_infer_helper.infer(dynamic_axis_mapping):
                    return self.shape_infer_helper
            except Exception:
                self.enable_shape_infer = False  # disable shape inference to suppress same error message.
                print("failed in shape inference", sys.exc_info()[0])

        return None

    def input_name_to_nodes(self):
        input_name_to_nodes = {}
        for node in self.nodes():
            for input_name in node.input:
                if input_name:  # could be empty when it is optional
                    if input_name not in input_name_to_nodes:
                        input_name_to_nodes[input_name] = [node]
                    else:
                        input_name_to_nodes[input_name].append(node)
        return input_name_to_nodes

    def output_name_to_node(self):
        output_name_to_node = {}
        for node in self.nodes():
            for output_name in node.output:
                if output_name:  # could be empty when it is optional
                    output_name_to_node[output_name] = node
        return output_name_to_node

    def nodes(self):
        all_nodes = []
        for graph in self.graphs():
            for node in graph.node:
                all_nodes.append(node)
        return all_nodes

    def graph(self):
        return self.model.graph

    def graphs(self):
        if self.all_graphs is not None:
            return self.all_graphs
        self.all_graphs = []
        graph_queue = [self.model.graph]
        while graph_queue:
            graph = graph_queue.pop(0)
            self.all_graphs.append(graph)
            for node in graph.node:
                for attr in node.attribute:
                    if attr.type == AttributeProto.AttributeType.GRAPH:
                        assert isinstance(attr.g, GraphProto)
                        graph_queue.append(attr.g)
                    if attr.type == AttributeProto.AttributeType.GRAPHS:
                        for g in attr.graphs:
                            assert isinstance(g, GraphProto)
                            graph_queue.append(g)
        return self.all_graphs

    def get_graphs_input_names(self):
        input_names = []
        for graph in self.graphs():
            for input in graph.input:
                input_names.append(input.name)
        return input_names

    def get_graphs_output_names(self):
        output_names = []
        for graph in self.graphs():
            for output in graph.output:
                output_names.append(output.name)
        return output_names

    def get_graph_by_node(self, node):
        for graph in self.graphs():
            if node in graph.node:
                return graph
        return None

    def get_graph_by_name(self, graph_name):
        for graph in self.graphs():
            if graph_name == graph.name:
                return graph
        return None

    def get_topological_insert_id(self, graph, outputs):
        for idx, node in enumerate(graph.node):
            for input in node.input:
                if input in outputs:
                    return idx
        return len(graph.node)

    def remove_node(self, node):
        for graph in self.graphs():
            if node in graph.node:
                graph.node.remove(node)
                return
        logger.warning("Failed to remove node %s", node)  # It might be a bug to hit this line.

    def remove_nodes(self, nodes_to_remove):
        for node in nodes_to_remove:
            self.remove_node(node)

    def add_node(self, node, graph_name=None):
        if graph_name is None or graph_name == self.model.graph.name:
            self.model.graph.node.extend([node])
        else:
            graph = self.get_graph_by_name(graph_name)
            insert_idx = self.get_topological_insert_id(graph, node.output)
            graph.node.insert(insert_idx, node)

    def add_nodes(self, nodes_to_add, node_name_to_graph_name=None):
        if node_name_to_graph_name is None:
            self.model.graph.node.extend(nodes_to_add)
        else:
            for node in nodes_to_add:
                graph_name = node_name_to_graph_name[node.name]
                self.add_node(node, graph_name)

    def add_initializer(self, tensor, graph_name=None):
        if graph_name is None or graph_name == self.model.graph.name:
            self.model.graph.initializer.extend([tensor])
        else:
            graph = self.get_graph_by_name(graph_name)
            graph.initializer.extend([tensor])

    def add_input(self, input, graph_name=None):
        if graph_name is None or graph_name == self.model.graph.name:
            self.model.graph.input.extend([input])
        else:
            graph = self.get_graph_by_name(graph_name)
            graph.input.extend([input])

    @staticmethod
    def replace_node_input(node, old_input_name, new_input_name):
        assert isinstance(old_input_name, str) and isinstance(new_input_name, str)
        for j in range(len(node.input)):
            if node.input[j] == old_input_name:
                node.input[j] = new_input_name

    def replace_input_of_all_nodes(self, old_input_name, new_input_name):
        for node in self.model.graph.node:
            OnnxModel.replace_node_input(node, old_input_name, new_input_name)

    @staticmethod
    def replace_node_output(node, old_output_name, new_output_name):
        assert isinstance(old_output_name, str) and isinstance(new_output_name, str)
        for j in range(len(node.output)):
            if node.output[j] == old_output_name:
                node.output[j] = new_output_name

    def replace_output_of_all_nodes(self, old_output_name, new_output_name):
        # This function shall be used carefully. For example:
        #       Add --[old_name]--> Cast ---> [new_name]
        #        |
        #        +----[old_name]--> Transpose -->
        # If we want to remove the Cast node: replace output of Add to new_name is not enough;
        # The input of Transpose shall also be updated to new_name.
        for node in self.model.graph.node:
            OnnxModel.replace_node_output(node, old_output_name, new_output_name)

    def get_initializer(self, name):
        for graph in self.graphs():
            for tensor in graph.initializer:
                if tensor.name == name:
                    return tensor
        return None

    def get_nodes_by_op_type(self, op_type):
        nodes = []
        for node in self.nodes():
            if node.op_type == op_type:
                nodes.append(node)
        return nodes

    def get_children(self, node, input_name_to_nodes=None):
        if input_name_to_nodes is None:
            input_name_to_nodes = self.input_name_to_nodes()

        children = []
        for output in node.output:
            if output in input_name_to_nodes:
                for node in input_name_to_nodes[output]:
                    children.append(node)
        return children

    def get_parents(self, node, output_name_to_node=None):
        if output_name_to_node is None:
            output_name_to_node = self.output_name_to_node()

        parents = []
        for input in node.input:
            if input in output_name_to_node:
                parents.append(output_name_to_node[input])
        return parents

    def get_parent(self, node, i, output_name_to_node=None):
        if output_name_to_node is None:
            output_name_to_node = self.output_name_to_node()

        if len(node.input) <= i:
            return None

        input = node.input[i]
        if input not in output_name_to_node:
            return None

        return output_name_to_node[input]

    def match_first_parent(self, node, parent_op_type, output_name_to_node, exclude=[]):  # noqa: B006
        """
        Find parent node based on constraints on op_type.

        Args:
            node (str): current node name.
            parent_op_type (str): constraint of parent node op_type.
            output_name_to_node (dict): dictionary with output name as key, and node as value.
            exclude (list): list of nodes that are excluded (not allowed to match as parent).

        Returns:
            parent: The matched parent node. None if not found.
            index: The input index of matched parent node. None if not found.
        """
        for i, input in enumerate(node.input):
            if input in output_name_to_node:
                parent = output_name_to_node[input]
                if parent.op_type == parent_op_type and parent not in exclude:
                    return parent, i
                else:
                    logger.debug(f"To find first {parent_op_type}, current {parent.op_type}")
        return None, None

    def match_parent(
        self,
        node,
        parent_op_type,
        input_index=None,
        output_name_to_node=None,
        exclude=[],  # noqa: B006
        return_indice=None,
    ):
        """
        Find parent node based on constraints on op_type and index.
        When input_index is None, we will find the first parent node based on constraints,
        and return_indice will be appended the corresponding input index.

        Args:
            node (str): current node name.
            parent_op_type (str): constraint of parent node op_type.
            input_index (int or None): only check the parent given input index of current node.
            output_name_to_node (dict): dictionary with output name as key, and node as value.
            exclude (list): list of nodes that are excluded (not allowed to match as parent).
            return_indice (list): a list to append the input index when input_index is None.

        Returns:
            parent: The matched parent node.
        """
        assert node is not None
        assert input_index is None or input_index >= 0

        if output_name_to_node is None:
            output_name_to_node = self.output_name_to_node()

        if input_index is None:
            parent, index = self.match_first_parent(node, parent_op_type, output_name_to_node, exclude)
            if return_indice is not None:
                return_indice.append(index)
            return parent

        if input_index >= len(node.input):
            logger.debug(f"input_index {input_index} >= node inputs {len(node.input)}")
            return None

        parent = self.get_parent(node, input_index, output_name_to_node)
        if parent is not None and parent.op_type == parent_op_type and parent not in exclude:
            return parent

        if parent is not None:
            logger.debug(f"Expect {parent_op_type}, Got {parent.op_type}")

        return None

    def match_parent_paths(self, node, paths, output_name_to_node):
        for i, path in enumerate(paths):
            assert isinstance(path, (List, Tuple))
            return_indice = []
            matched = self.match_parent_path(node, path[0], path[1], output_name_to_node, return_indice)
            if matched:
                return i, matched, return_indice
        return -1, None, None

    def match_parent_path(
        self,
        node,
        parent_op_types,
        parent_input_index=None,
        output_name_to_node=None,
        return_indice=None,
    ):
        """
        Find a sequence of input edges based on constraints on parent op_type and index.
        When input_index is None, we will find the first parent node based on constraints,
        and return_indice will be appended the corresponding input index.

        Args:
            node (str): current node name.
            parent_op_types (str): constraint of parent node op_type of each input edge.
            parent_input_index (list): constraint of input index of each input edge. None means no constraint.
            output_name_to_node (dict): dictionary with output name as key, and node as value.
            return_indice (list): a list to append the input index
                                  When there is no constraint on input index of an edge.

        Returns:
            parents: a list of matched parent node.
        """
        if parent_input_index is not None:
            assert len(parent_input_index) == len(parent_op_types)

        if output_name_to_node is None:
            output_name_to_node = self.output_name_to_node()

        current_node = node
        matched_parents = []
        for i, op_type in enumerate(parent_op_types):
            matched_parent = self.match_parent(
                current_node,
                op_type,
                parent_input_index[i] if parent_input_index is not None else None,
                output_name_to_node,
                exclude=[],
                return_indice=return_indice,
            )
            if matched_parent is None:
                if parent_input_index is not None:
                    logger.debug(
                        f"Failed to match index={i} parent_input_index={parent_input_index[i]} op_type={op_type}",
                        stack_info=True,
                    )
                else:
                    logger.debug(f"Failed to match index={i} op_type={op_type}", stack_info=True)
                return None

            matched_parents.append(matched_parent)
            current_node = matched_parent

        return matched_parents

    def find_first_child_by_type(self, node, child_type, input_name_to_nodes=None, recursive=True):
        children = self.get_children(node, input_name_to_nodes)
        dq = deque(children)
        while len(dq) > 0:
            current_node = dq.pop()
            if current_node.op_type == child_type:
                return current_node

            if recursive:
                children = self.get_children(current_node, input_name_to_nodes)
                for child in children:
                    dq.appendleft(child)

        return None

    def find_first_parent_by_type(self, node, parent_type, output_name_to_node=None, recursive=True):
        if output_name_to_node is None:
            output_name_to_node = self.output_name_to_node()

        parents = self.get_parents(node, output_name_to_node)
        dq = deque(parents)
        while len(dq) > 0:
            current_node = dq.pop()
            if current_node.op_type == parent_type:
                return current_node

            if recursive:
                parents = self.get_parents(current_node, output_name_to_node)
                for parent in parents:
                    dq.appendleft(parent)

        return None

    def get_constant_value(self, output_name):
        for node in self.get_nodes_by_op_type("Constant"):
            if node.output[0] == output_name:
                for att in node.attribute:
                    if att.name == "value":
                        return numpy_helper.to_array(att.t)

        # Fall back to intializer since constant folding might have been applied.
        initializer = self.get_initializer(output_name)
        if initializer is not None:
            return numpy_helper.to_array(initializer)

        return None

    def get_constant_input(self, node):
        for i, input in enumerate(node.input):
            value = self.get_constant_value(input)
            if value is not None:
                return i, value

        return None, None

    def find_constant_input(self, node, expected_value, delta=0.000001):
        i, value = self.get_constant_input(node)
        if value is not None and value.size == 1 and abs(value - expected_value) < delta:
            return i

        return -1

    def is_constant_with_specified_dimension(self, output_name, dimensions, description):
        value = self.get_constant_value(output_name)
        if value is None:
            logger.debug(f"{description} {output_name} is not initializer.")
            return False

        if len(value.shape) != dimensions:
            logger.debug(f"{description} {output_name} shall have {dimensions} dimensions. Got shape {value.shape}")
            return False

        return True

    def has_constant_input(self, node, expected_value, delta=0.000001):
        return self.find_constant_input(node, expected_value, delta) >= 0

    def get_children_subgraph_nodes(self, root_node, stop_nodes, input_name_to_nodes=None):
        if input_name_to_nodes is None:
            input_name_to_nodes = self.input_name_to_nodes()

        children = input_name_to_nodes[root_node.output[0]]

        unique_nodes = []

        dq = deque(children)
        while len(dq) > 0:
            current_node = dq.pop()
            if current_node in stop_nodes:
                continue

            if current_node not in unique_nodes:
                unique_nodes.append(current_node)

                for output in current_node.output:
                    if output in input_name_to_nodes:
                        children = input_name_to_nodes[output]
                        for child in children:
                            dq.appendleft(child)

        return unique_nodes

    def tensor_shape_to_list(self, tensor_type):
        """Convert tensor shape to list"""
        shape_list = []
        for d in tensor_type.shape.dim:
            if d.HasField("dim_value"):
                shape_list.append(d.dim_value)  # known dimension
            elif d.HasField("dim_param"):
                shape_list.append(d.dim_param)  # unknown dimension with symbolic name
            else:
                shape_list.append("?")  # shall not happen
        return shape_list

    def get_dtype(self, input_or_output: str):
        """Try get data type given a name (could be initializer, graph input or output)."""
        tensor_type_map = {obj.name: obj.type for obj in self.model.graph.value_info}

        if input_or_output in tensor_type_map:
            return tensor_type_map[input_or_output].tensor_type.elem_type

        graph_input = self.find_graph_input(input_or_output)
        if graph_input:
            return graph_input.type.tensor_type.elem_type

        graph_output = self.find_graph_output(input_or_output)
        if graph_output:
            return graph_output.type.tensor_type.elem_type

        return None

    @staticmethod
    def get_node_attribute(node: NodeProto, attribute_name: str):
        for attr in node.attribute:
            if attr.name == attribute_name:
                value = helper.get_attribute_value(attr)
                return value
        return None

    def remove_cascaded_cast_nodes(self):
        """Remove Cast node that are followed by another Cast node like  --> Cast --> Cast -->
        Note that this shall be used carefully since it might introduce semantic change.
        For example, float -> int -> float could get different value than the original float value.
        So, it is recommended to used only in post-processing of mixed precision conversion.
        """
        output_name_to_node = self.output_name_to_node()
        removed_count = 0
        for node in self.nodes():
            if node.op_type == "Cast":
                parent = self.get_parent(node, 0, output_name_to_node=output_name_to_node)
                if parent and parent.op_type == "Cast":
                    node.input[0] = parent.input[0]
                    removed_count += 1

        if removed_count > 0:
            logger.info("Removed %d cascaded Cast nodes", removed_count)
            self.prune_graph()

    def remove_useless_cast_nodes(self):
        """Remove cast nodes that are not needed: input and output has same data type."""
        shape_infer = self.infer_runtime_shape(update=True)
        if shape_infer is None:
            logger.info("Skip removing useless cast nodes since shape inference failed.")
            return

        def get_data_type(input_or_output_name):
            dtype = self.get_dtype(input_or_output_name)
            if dtype:
                return dtype
            if shape_infer.known_vi_[input_or_output_name].type.tensor_type.HasField("elem_type"):
                return shape_infer.known_vi_[input_or_output_name].type.tensor_type.elem_type
            return None

        nodes_to_remove = []
        for node in self.nodes():
            if node.op_type == "Cast":
                input_dtype = get_data_type(node.input[0])
                output_dtype = get_data_type(node.output[0])
                if input_dtype and input_dtype == output_dtype:
                    nodes_to_remove.append(node)

        if nodes_to_remove:
            graph_input_names = set(self.get_graphs_input_names())
            graph_output_names = set(self.get_graphs_output_names())
            for node in nodes_to_remove:
                if bool(set(node.output) & graph_output_names):
                    if (not bool(set(node.input) & graph_input_names)) and len(
                        self.input_name_to_nodes()[node.input[0]]
                    ) == 1:
                        self.replace_output_of_all_nodes(node.input[0], node.output[0])
                    else:
                        continue
                else:
                    self.replace_input_of_all_nodes(node.output[0], node.input[0])
                self.remove_node(node)

            logger.info("Removed %d Cast nodes with output type same as input", len(nodes_to_remove))

    def convert_model_float32_to_float16(self, cast_input_output=True):
        logger.warning(
            "The function convert_model_float32_to_float16 is deprecated. Use convert_float_to_float16 instead!"
        )
        self.convert_float_to_float16(use_symbolic_shape_infer=True, keep_io_types=cast_input_output)

    def convert_float_to_float16(self, use_symbolic_shape_infer=True, **kwargs):
        """Convert a model to half (default) or mixed precision.
           To use mixed precision, user need specify which graph inputs, outputs, operator type
           or list of nodes shall keep in float32.

           Note that the conversion might not proceed without type information for the whole graph.

           By default, we use symbolic shape inference to get type information. The benefit of symbolic shape inference
           is that it could handle fused operators in com.microsoft domain. Those operators cannot be handled in onnx shape
           inference so symbolic shape inference is recommended for optimized model.

           When symbolic shape inference is used (even if it failed), ONNX shape inference will be disabled.

           Note that onnx shape inference will fail for model larger than 2GB. For large model, you have to eanble
           symbolic shape inference. If your model is not optimized, you can also use model path to call
           convert_float_to_float16 in float16.py (see https://github.com/microsoft/onnxruntime/pull/15067) to
           avoid the 2GB limit.

        Args:
            use_symbolic_shape_infer (bool, optional): use symbolic shape inference instead of onnx shape inference.
                                                       Defaults to True.
            keep_io_types (Union[bool, List[str]], optional): boolean or a list of float32 input/output names.
                                                              If True, model inputs/outputs should be left as float32.
                                                              Defaults to True.
            op_block_list (List[str], optional): List of operator types to leave as float32.
                                                 Defaults to None, which will use `float16.DEFAULT_OP_BLOCK_LIST`.
            node_block_list (List[str], optional): List of node names to leave as float32. Defaults to None.
            force_fp16_initializers(bool): force converting all float initializers to float16.
                                           Default to false.
            min_positive_val (float, optional): minimal positive value. Defaults to 1e-7.
            max_finite_val (float, optional): maximal finite value. Defaults to 1e4.
        """
        if "keep_io_types" not in kwargs:
            kwargs["keep_io_types"] = True

        model = self.model
        if use_symbolic_shape_infer:
            # Use symbolic shape inference since custom operators (like Gelu, SkipLayerNormalization etc)
            # are not recognized by onnx shape inference.
            shape_infer_helper = SymbolicShapeInferenceHelper(model)
            try:
                model_with_shape = shape_infer_helper.infer_shapes(model, auto_merge=True, guess_output_rank=False)

                # auto_merge might cause issue (see https://github.com/microsoft/onnxruntime/issues/15521)
                # we only merge tensor data type but not shape information back to the original onnx model.
                # Note that float16 conversion need data type but not shape information.
                if model_with_shape is not None:
                    name_vi = {}
                    for vi in model_with_shape.graph.value_info:
                        if (
                            hasattr(vi.type, "tensor_type")
                            and hasattr(vi.type.tensor_type, "elem_type")
                            and vi.type.tensor_type.elem_type != TensorProto.UNDEFINED
                            and vi.name
                        ):
                            vi_copy = ValueInfoProto()
                            vi_copy.CopyFrom(vi)
                            if hasattr(vi_copy.type.tensor_type, "shape"):
                                vi_copy.type.tensor_type.ClearField("shape")
                            name_vi[vi.name] = vi_copy
                    for vi in model.graph.value_info:
                        if vi.name in name_vi:
                            del name_vi[vi.name]
                    for _, vi in name_vi.items():
                        model.graph.value_info.append(vi)
            except Exception:
                logger.warning(
                    "Failed to run symbolic shape inference. Please file an issue in https://github.com/microsoft/onnxruntime."
                )

        parameters = {"disable_shape_infer": use_symbolic_shape_infer}
        parameters.update(
            {
                key: kwargs[key]
                for key in [
                    "keep_io_types",
                    "min_positive_val",
                    "max_finite_val",
                    "op_block_list",
                    "node_block_list",
                    "force_fp16_initializers",
                ]
                if key in kwargs
            }
        )

        fp16_model = convert_float_to_float16(model, **parameters)
        self.initialize(fp16_model)

        self.remove_cascaded_cast_nodes()

        self.remove_useless_cast_nodes()

    def create_node_name(self, op_type, name_prefix=None):
        """Create a unique node name that starts with a prefix (default is operator type).
           The name will not be duplicated with any name that generated or existed in current graphs.
        Args:
            op_type (str): operator type
            name_prefix (str, optional): prefix of node name. Defaults to None.

        Returns:
            str: node name
        """

        if name_prefix:
            prefix = name_prefix if name_prefix.endswith("_") else (name_prefix + "_")
        else:
            prefix = op_type + "_"

        suffix: int = 0
        if prefix in self._node_name_suffix:
            suffix = self._node_name_suffix[prefix] + 1
        else:
            # Check existed node name only once for a prefix
            # as we assume create_node_name is called for every new node in fusion.
            for node in self.nodes():
                if node.name and node.name.startswith(prefix):
                    try:
                        index = int(node.name[len(prefix) :])
                        suffix = max(index + 1, suffix)
                    except ValueError:
                        continue

        # Record the generated suffix so that we can avoid generating duplicated name.
        self._node_name_suffix[prefix] = suffix

        return prefix + str(suffix)

    def find_graph_input(self, input_name):
        for input in self.model.graph.input:
            if input.name == input_name:
                return input
        return None

    def find_graph_output(self, output_name):
        for output in self.model.graph.output:
            if output.name == output_name:
                return output
        return None

    def get_parent_subgraph_nodes(self, node, stop_nodes, output_name_to_node=None):
        if output_name_to_node is None:
            output_name_to_node = self.output_name_to_node()

        unique_nodes = []

        parents = self.get_parents(node, output_name_to_node)
        dq = deque(parents)
        while len(dq) > 0:
            current_node = dq.pop()
            if current_node in stop_nodes:
                continue

            if current_node not in unique_nodes:
                unique_nodes.append(current_node)

                for input in current_node.input:
                    if input in output_name_to_node:
                        dq.appendleft(output_name_to_node[input])

        return unique_nodes

    def get_graph_inputs(self, current_node, recursive=False):
        """
        Find graph inputs that linked to current node.
        """
        graph_inputs = []
        for input in current_node.input:
            if self.find_graph_input(input) and input not in graph_inputs:
                graph_inputs.append(input)

        if recursive:
            parent_nodes = self.get_parent_subgraph_nodes(current_node, [])
            for node in parent_nodes:
                for input in node.input:
                    if self.find_graph_input(input) and input not in graph_inputs:
                        graph_inputs.append(input)
        return graph_inputs

    @staticmethod
    def input_index(node_output, child_node):
        index = 0
        for input in child_node.input:
            if input == node_output:
                return index
            index += 1
        return -1

    def remove_unused_constant(self):
        input_name_to_nodes = self.input_name_to_nodes()

        # remove unused constant
        unused_nodes = []
        nodes = self.nodes()
        for node in nodes:
            if node.op_type == "Constant" and node.output[0] not in input_name_to_nodes:
                unused_nodes.append(node)

        self.remove_nodes(unused_nodes)

        if len(unused_nodes) > 0:
            logger.debug(f"Removed unused constant nodes: {len(unused_nodes)}")

    def prune_graph(self, outputs=None, allow_remove_graph_inputs=True):
        """
        Prune graph to keep only required outputs. It removes unnecessary nodes that are not linked
        (directly or indirectly) to any required output.

        There is also an option to remove graph inputs that are not used to generate any required output.

        Args:
            outputs (list): a list of graph outputs to retain. If it is None, all graph outputs will be kept.
            allow_remove_graph_inputs (bool): allow remove graph inputs.
        """

        if len(self.graphs()) > 1:
            logger.debug("Skip prune_graph since graph has subgraph")
            return

        if outputs is None:
            outputs = [output.name for output in self.model.graph.output]

        output_name_to_node = self.output_name_to_node()
        all_nodes = []
        for output in outputs:
            if output in output_name_to_node:
                last_node = output_name_to_node[output]
                if last_node in all_nodes:
                    continue
                nodes = self.get_parent_subgraph_nodes(last_node, [])
                all_nodes.append(last_node)
                all_nodes.extend(nodes)

        nodes_to_remove = []
        for node in self.model.graph.node:
            if node not in all_nodes:
                nodes_to_remove.append(node)

        self.remove_nodes(nodes_to_remove)

        # remove outputs not in list
        output_to_remove = []
        for output in self.model.graph.output:
            if output.name not in outputs:
                output_to_remove.append(output)
        for output in output_to_remove:
            self.model.graph.output.remove(output)

        # remove inputs not used by any node.
        input_to_remove = []
        if allow_remove_graph_inputs:
            input_name_to_nodes = self.input_name_to_nodes()
            for input in self.model.graph.input:
                if input.name not in input_name_to_nodes:
                    input_to_remove.append(input)
            for input in input_to_remove:
                self.model.graph.input.remove(input)

        if input_to_remove or output_to_remove or nodes_to_remove:
            removed = []
            if input_to_remove:
                removed.append(f"{len(input_to_remove)} inputs")
            if output_to_remove:
                removed.append(f"{len(output_to_remove)} outputs")
            if nodes_to_remove:
                removed.append(f"{len(nodes_to_remove)} nodes")
            logger.info("Removed %s", ", ".join(removed))

        self.update_graph()

    def update_graph(self, verbose=False, allow_remove_graph_inputs=False):
        graph = self.model.graph

        remaining_input_names = []
        for node in graph.node:
            if node.op_type in ["Loop", "Scan", "If"]:
                # TODO: handle inner graph
                logger.debug(f"Skip update_graph since graph has operator: {node.op_type}")
                return
            if node.op_type != "Constant":
                for input_name in node.input:
                    if input_name not in remaining_input_names:
                        remaining_input_names.append(input_name)
        if verbose:
            logger.debug(f"remaining input names: {remaining_input_names}")

        # remove graph input that is not used
        inputs_to_remove = []
        if allow_remove_graph_inputs:
            for input in graph.input:
                if input.name not in remaining_input_names:
                    inputs_to_remove.append(input)
            for input in inputs_to_remove:
                graph.input.remove(input)

        names_to_remove = [input.name for input in inputs_to_remove]
        logger.debug(f"remove {len(inputs_to_remove)} unused inputs: {names_to_remove}")

        # remove weights that are not used
        weights_to_remove = []
        weights_to_keep = []
        for initializer in graph.initializer:
            if initializer.name not in remaining_input_names and not self.find_graph_output(initializer.name):
                weights_to_remove.append(initializer)
            else:
                weights_to_keep.append(initializer.name)
        for initializer in weights_to_remove:
            graph.initializer.remove(initializer)

        names_to_remove = [initializer.name for initializer in weights_to_remove]
        logger.debug(f"remove {len(weights_to_remove)} unused initializers: {names_to_remove}")
        if verbose:
            logger.debug(f"remaining initializers:{weights_to_keep}")

        self.remove_unused_constant()

    def is_safe_to_fuse_nodes(self, nodes_to_remove, keep_outputs, input_name_to_nodes, output_name_to_node):
        for node_to_remove in nodes_to_remove:
            for output_to_remove in node_to_remove.output:
                if output_to_remove in keep_outputs:
                    continue

                if output_to_remove in input_name_to_nodes:
                    for impacted_node in input_name_to_nodes[output_to_remove]:
                        if impacted_node not in nodes_to_remove:
                            logger.debug(
                                "it is not safe to remove nodes since output %s is used by %s",
                                output_to_remove,
                                impacted_node,
                            )
                            return False
        return True

    @staticmethod
    def graph_topological_sort(graph, is_deterministic=False):
        deps_set = set()  # dependency set of all node
        sorted_node_set = set()  # sorted node set
        sorted_nodes = []  # initialize sorted_nodes

        initializer_names = [init.name for init in graph.initializer]
        graph_input_names = [input.name for input in graph.input]
        input_names = initializer_names + graph_input_names

        if is_deterministic:
            input_names.sort()

        for input_name in input_names:
            deps_set.add(input_name)

        sorted_node_set_len = -1
        graph_nodes = graph.node if not is_deterministic else sorted(graph.node, key=lambda x: x.name)

        last_node_name = None
        while len(sorted_node_set) != len(graph_nodes):
            if len(sorted_node_set) == sorted_node_set_len:
                break
            sorted_node_set_len = len(sorted_node_set)
            for node_idx, node in enumerate(graph_nodes):
                if node_idx in sorted_node_set:
                    continue
                input_count = sum(1 for _ in node.input if _)
                if input_count == 0:
                    sorted_nodes.append(node)
                    sorted_node_set.add(node_idx)
                    for output in node.output:
                        if output:
                            deps_set.add(output)
                    continue
                failed = False
                for input_name in node.input:
                    if input_name and input_name not in deps_set:
                        failed = True
                        last_node_name = node.name
                if not failed:
                    sorted_nodes.append(node)
                    sorted_node_set.add(node_idx)
                    for output in node.output:
                        if output:
                            deps_set.add(output)
                else:
                    continue

        if len(sorted_node_set) != len(graph.node):
            raise RuntimeError(
                f"Graph is not a DAG: len(sorted_node_set)={len(sorted_node_set)}, len(graph.node)={len(graph.node)}, failed at node {last_node_name}"
            )

        graph.ClearField("node")
        graph.node.extend(sorted_nodes)

    def topological_sort(self, is_deterministic=False):
        # TODO: support graph_topological_sort() in subgraphs
        # for graph in self.graphs():
        #    self.graph_topological_sort(graph)
        OnnxModel.graph_topological_sort(self.model.graph, is_deterministic)

    @staticmethod
    def save(
        model,
        output_path,
        save_as_external_data=False,
        all_tensors_to_one_file=True,
        size_threshold=1024,
        convert_attribute=False,
    ):
        Path(output_path).parent.mkdir(parents=True, exist_ok=True)

        # Add ms domain if needed
        ms_opset = [opset for opset in model.opset_import if opset.domain == "com.microsoft"]
        # Check whether there is custom op in top level graph (our fusion is on top level right now).
        # May need to extend to subgraph if our fusion are extended to subgraphs.
        ms_node = [node for node in model.graph.node if node.domain == "com.microsoft"]
        if ms_node and not ms_opset:
            opset = model.opset_import.add()
            opset.version = 1
            opset.domain = "com.microsoft"

        if save_as_external_data:
            # Save model to external data, which is needed for model size > 2GB
            output_dir = Path(output_path).parent
            output_dir.mkdir(parents=True, exist_ok=True)
            external_data_path = output_path + ".data"
            location = Path(external_data_path).name if all_tensors_to_one_file else None

            if os.path.exists(output_path):
                logger.info(f"Delete the existed onnx file: {output_path}")
                os.remove(output_path)

            if all_tensors_to_one_file:
                if os.path.exists(external_data_path):
                    # Delete the external data file. Otherwise, data will be appended to existing file.
                    logger.info(f"Delete the existed external data file: {external_data_path}")
                    os.remove(external_data_path)
            else:
                if os.listdir(output_dir):
                    raise RuntimeError(f"Output directory ({output_dir}) for external data is not empty.")

            save_model(
                model,
                output_path,
                save_as_external_data=True,
                all_tensors_to_one_file=all_tensors_to_one_file,
                location=location,
                size_threshold=size_threshold,
                convert_attribute=convert_attribute,
            )
        else:
            save_model(model, output_path)

    def save_model_to_file(self, output_path, use_external_data_format=False, all_tensors_to_one_file=True):
        logger.info("Sort graphs in topological order")
        self.topological_sort()

        # Note: After the model is saved to another directory with external data,
        #       You need reload the onnx model if you want to read tensor from self.model object.
        #       It is because the base directory is not updated for self.model object so attempt to read tensor data
        #       might encounter error since external data cannot be located.
        OnnxModel.save(self.model, output_path, use_external_data_format, all_tensors_to_one_file)
        logger.info(f"Model saved to {output_path}")

    def get_graph_inputs_excluding_initializers(self):
        """
        Returns real graph inputs (excluding initializers from older onnx model).
        """
        graph_inputs = []
        for input in self.model.graph.input:
            if self.get_initializer(input.name) is None:
                graph_inputs.append(input)
        return graph_inputs

    def get_opset_version(self):
        """Get opset version of onnx domain

        Raises:
            RuntimeError: ONNX model has no opset for default domain.

        Returns:
            int: opset version of onnx domain.
        """
        for opset in self.model.opset_import:
            if opset.domain in ["", "ai.onnx"]:
                return opset.version
        raise RuntimeError("ONNX model has no opset for default domain")

    def get_operator_statistics(self, include_domain=False):
        """
        Returns node count of operators.
        """
        op_count = {}
        for node in self.nodes():
            op = (node.domain + ":" if include_domain and node.domain else "") + node.op_type
            op_count[op] = 1 if op not in op_count else (op_count[op] + 1)

        logger.info(f"Operators:{op_count}")
        return op_count

    @staticmethod
    def has_same_value(tensor1: TensorProto, tensor2: TensorProto, require_raw_data: bool = False) -> bool:
        """Returns True when two tensors have same value.
           Note that name can be different.

        Args:
            tensor1 (TensorProto): initializer 1
            tensor2 (TensorProto): initializer 2
            require_raw_data (bool): ignore tensors without raw_data
                Note: Flag can speed up runtime significantly

        Returns:
            bool: True when two intializers has same value.
        """
        if tensor1.data_type != tensor2.data_type or tensor1.dims != tensor2.dims:
            return False
        if tensor1.HasField("raw_data") and tensor2.HasField("raw_data"):
            return tensor1.raw_data == tensor2.raw_data
        if require_raw_data:
            return False

        return (numpy_helper.to_array(tensor1) == numpy_helper.to_array(tensor2)).all()

    def remove_duplicated_initializer(self, require_raw_data: bool = False):
        """Remove initializers with duplicated values, and only keep the first one.
        It could help reduce size of models (like ALBert) with shared weights.
        If require_raw_data passed, method will only compare raw_data initializers to speed runtime
        Note: this function does not process subgraph.
        """
        if len(self.graphs()) > 1:
            logger.warning("remove_duplicated_initializer does not process subgraphs.")

        initializer_count = len(self.model.graph.initializer)

        same = [-1] * initializer_count
        for i in range(initializer_count - 1):
            if same[i] >= 0:
                continue
            for j in range(i + 1, initializer_count):
                if OnnxModel.has_same_value(
                    self.model.graph.initializer[i], self.model.graph.initializer[j], require_raw_data
                ):
                    same[j] = i

        count = 0
        for i in range(initializer_count):
            if same[i] >= 0:
                count += 1
                self.replace_input_of_all_nodes(
                    self.model.graph.initializer[i].name, self.model.graph.initializer[same[i]].name
                )

        if count > 0:
            self.update_graph()
            print(f"Removed {count} initializers with duplicated value")

    def add_prefix_to_names(self, prefix: str):
        """Add prefix to initializer or intermediate outputs in graph. Main graph inputs and outputs are excluded.
        It could help avoid conflicting in name of node_args when merging two graphs.
        Note: this function does not process subgraph.
        """
        if len(self.graphs()) > 1:
            logger.warning("add_prefix_to_names does not process subgraphs.")

        # Exclude the names of inputs and outputs of main graph (but not subgraphs)
        # and empty names ("") as they have special meaning to denote missing optional inputs
        excluded = [i.name for i in self.model.graph.input] + [o.name for o in self.model.graph.output] + [""]

        for initializer in self.model.graph.initializer:
            if initializer.name not in excluded:
                if prefix + initializer.name not in excluded:
                    initializer.name = prefix + initializer.name

        for node in self.model.graph.node:
            # update name of node inputs
            for j in range(len(node.input)):
                if node.input[j] not in excluded:
                    if prefix + node.input[j] not in excluded:
                        node.input[j] = prefix + node.input[j]

            # update name of node outputs
            for j in range(len(node.output)):
                if node.output[j] not in excluded:
                    if prefix + node.output[j] not in excluded:
                        node.output[j] = prefix + node.output[j]

        for value_info in self.model.graph.value_info:
            if value_info.name not in excluded:
                value_info.name = prefix + value_info.name

    def clean_shape_infer(self):
        self.model.graph.ClearField("value_info")

    def use_float16(self):
        """Check whether the model uses float16"""
        queue = []  # queue for BFS
        queue.append(self.model.graph)
        while queue:
            sub_graphs = []
            for graph in queue:
                if not isinstance(graph, GraphProto):
                    continue

                for v in itertools.chain(graph.input, graph.output, graph.value_info):
                    if v.type.tensor_type.elem_type == TensorProto.FLOAT16:
                        return True
                    if v.type.HasField("sequence_type"):
                        if v.type.sequence_type.elem_type.tensor_type.elem_type == TensorProto.FLOAT16:
                            return True

                for t in graph.initializer:
                    if t.data_type == TensorProto.FLOAT16:
                        return True

                for node in graph.node:
                    if node.op_type == "Cast":
                        for attr in node.attribute:
                            if attr.name == "to" and attr.i == TensorProto.FLOAT16:
                                return True

                    for attr in node.attribute:
<<<<<<< HEAD
                        sub_graphs.append(attr.g)
=======
                        if attr.type == AttributeProto.GRAPH:
                            sub_graphs.append(attr.g)
>>>>>>> 95f96287

                        for g in attr.graphs:
                            sub_graphs.append(g)

                        if isinstance(attr.t, TensorProto) and attr.t.data_type == TensorProto.FLOAT16:
                            return True

                        for t in attr.tensors:
                            if isinstance(t, TensorProto) and t.data_type == TensorProto.FLOAT16:
                                return True

            queue = sub_graphs

        return False<|MERGE_RESOLUTION|>--- conflicted
+++ resolved
@@ -1213,12 +1213,7 @@
                                 return True
 
                     for attr in node.attribute:
-<<<<<<< HEAD
                         sub_graphs.append(attr.g)
-=======
-                        if attr.type == AttributeProto.GRAPH:
-                            sub_graphs.append(attr.g)
->>>>>>> 95f96287
 
                         for g in attr.graphs:
                             sub_graphs.append(g)
@@ -1232,4 +1227,49 @@
 
             queue = sub_graphs
 
+        return False
+
+    def use_float16(self):
+        """Check whether the model uses float16"""
+        queue = []  # queue for BFS
+        queue.append(self.model.graph)
+        while queue:
+            sub_graphs = []
+            for graph in queue:
+                if not isinstance(graph, GraphProto):
+                    continue
+
+                for v in itertools.chain(graph.input, graph.output, graph.value_info):
+                    if v.type.tensor_type.elem_type == TensorProto.FLOAT16:
+                        return True
+                    if v.type.HasField("sequence_type"):
+                        if v.type.sequence_type.elem_type.tensor_type.elem_type == TensorProto.FLOAT16:
+                            return True
+
+                for t in graph.initializer:
+                    if t.data_type == TensorProto.FLOAT16:
+                        return True
+
+                for node in graph.node:
+                    if node.op_type == "Cast":
+                        for attr in node.attribute:
+                            if attr.name == "to" and attr.i == TensorProto.FLOAT16:
+                                return True
+
+                    for attr in node.attribute:
+                        if attr.type == AttributeProto.GRAPH:
+                            sub_graphs.append(attr.g)
+
+                        for g in attr.graphs:
+                            sub_graphs.append(g)
+
+                        if isinstance(attr.t, TensorProto) and attr.t.data_type == TensorProto.FLOAT16:
+                            return True
+
+                        for t in attr.tensors:
+                            if isinstance(t, TensorProto) and t.data_type == TensorProto.FLOAT16:
+                                return True
+
+            queue = sub_graphs
+
         return False