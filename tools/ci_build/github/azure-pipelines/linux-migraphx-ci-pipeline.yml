--- conflicted
+++ resolved
@@ -31,12 +31,7 @@
     clean: true
     submodules: recursive
 
-<<<<<<< HEAD
   - template: stages/jobs/steps/get-docker-image-steps.yml
-=======
-
-  - template: templates/get-docker-image-steps.yml
->>>>>>> 4728f20f
     parameters:
       Dockerfile: tools/ci_build/github/linux/docker/migraphx-ci-pipeline-env.Dockerfile
       Context: tools/ci_build/github/linux/docker
