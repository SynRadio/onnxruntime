# -------------------------------------------------------------------------
# Copyright (c) Microsoft Corporation. All rights reserved.
# Licensed under the MIT License.
# --------------------------------------------------------------------------

import warnings
from typing import Tuple

import onnx
import torch

from onnxruntime.capi import _pybind_state as C
from onnxruntime.capi.onnxruntime_inference_collection import get_ort_device_type

from . import _are_deterministic_algorithms_enabled, _io, _logger, _use_deterministic_algorithms, _utils
from ._execution_agent import TrainingAgent
from ._fallback import ORTModuleFallbackException, _FallbackManager, _FallbackPolicy
from ._gradient_accumulation_manager import GradientAccumulationManager
from ._graph_execution_manager import GraphExecutionManager, _RunStateInfo, _SkipCheck
from ._io import _FlattenedModule, _InputInfo
from .debug_options import DebugOptions


class TrainingManager(GraphExecutionManager):
    """Concrete instance of GraphExecutionManager that is able to manage the training model

    TrainingManager is responsible for building and running the forward and backward graph of the training model.
    """

    def __init__(self, model: _FlattenedModule, debug_options: DebugOptions, fallback_manager: _FallbackManager):
        super().__init__(model, debug_options, fallback_manager)

        self._export_mode = torch.onnx.TrainingMode.TRAINING
        self._forward_class = self._create_autofunction_class()

    @staticmethod
    def execution_session_run_forward(
        execution_session,
        onnx_model: onnx.ModelProto,
        device: torch.device,
        gradient_accumulation_manager: GradientAccumulationManager,
        *inputs,
    ) -> Tuple[Tuple[torch.Tensor, ...], _RunStateInfo]:
        """Runs the forward pass on `execution_session` with given `onnx_model`, `device` and `inputs`

        Args:
            execution_session (InferenceAgent or TrainingAgent): Agent which runs training.
            onnx_model (onnx.ModelProto): ONNX model
            device (torch.device): PyTorch device
            gradient_accumulation_manager (GradientAccumulationManager): Gradient accumulation manager
            inputs: (torch.Tensor or a container of): User inputs passed from ORTModule.forward().

        Returns:
            Returns a tuple (user_outputs, run_info):
            user_outputs: The model output (either torch.Tensor or a container of torch.Tensor)
            run_info: A _RunStateInfo which contains extra information about the execution of the graph
        """

        # TODO: Try to reuse the output buffers as some of the output tensors are same sizes,
        #   especially the backward graph outputs.
        # REVIEW(codemzs): Consolidate Training Agent with InferenceAgent on C++ side to not
        # have the need for passing IOBinding.
        state = C.PartialGraphExecutionState()
        forward_inputs = C.OrtValueVector()
        forward_inputs.reserve(len(inputs))
        for input in inputs:
            # TODO: Non-contiguous tensor input in execution_session_run_forward, need tensor copy.
            if not input.is_contiguous():
                input = input.contiguous()  # noqa: PLW2901
            if input.device.type == "ort":
                forward_inputs.push_back(C.aten_ort_tensor_to_ort_value(input))
            else:
                valid_ort_tensor = _utils._torch_tensor_to_dlpack(input)
                forward_inputs.push_back(valid_ort_tensor, input.dtype == torch.bool)

        forward_outputs = C.OrtValueVector()
        # Run and return module outputs.
        execution_session.run_forward(forward_inputs, forward_outputs, state, gradient_accumulation_manager.cache)

        user_outputs: Tuple[torch.Tensor, ...] = gradient_accumulation_manager.extract_outputs_and_maybe_update_cache(
            forward_outputs, device
        )

        output_info = [(output.shape, output.device, output.dtype) for output in user_outputs]
        run_info = _RunStateInfo(state, output_info)
        # Return user outputs and forward run information
        return user_outputs, run_info

    def _create_autofunction_class(self):
        class _ORTModuleFunction(torch.autograd.Function):
            """Use a custom torch.autograd.Function to associate self.backward_graph as the
            gradient implementation for self.forward_graph."""

            @staticmethod
            def forward(ctx, *inputs):
                """Performs forward pass based on user input and PyTorch initializer

                Autograd Function's apply() doesn't support keyword arguments,
                so `*inputs` has all the arguments - keyword arguments converted
                to positional/keywords during `TrainingManager.forward`.

                Module outputs are returned to the user
                """

                if self._skip_check.is_set(_SkipCheck.SKIP_CHECK_DEVICE) is False:
                    # Assert that the input and model device match
                    _utils._check_same_device(self._device, "Input argument to forward", *inputs)

                user_outputs, ctx.run_info = TrainingManager.execution_session_run_forward(
                    self._execution_agent,
                    self._onnx_models.optimized_model,
                    self._device,
                    self._gradient_accumulation_manager,
                    *inputs,
                )

                # Disable materializing grads then None object will not be
                # converted to a tensor filled with zeros prior to calling backward.
                # Save shape/device/type info to ctx for materializing tensor in backward if output grad is None.
                ctx.set_materialize_grads(False)

                # Mark the outputs tensors needed in backward computation
                # ORT is NOT relying on save_for_backward() to actually save the tensor,
                # as this tensor is also kept in ORT's PartialGraphState
                # This call is to invoke pytorch's version check to detect the potential inplace corruption
                # If ORT is caching tensors, the module_output_indices_requires_save_for_backward field
                # might also have indices of cached tensors that are not passed over to pytorch, and they don't
                # need marking with save_for_backward()
                for idx in self._graph_info.module_output_indices_requires_save_for_backward:
                    if idx < len(self._graph_info.user_output_names):
                        ctx.save_for_backward(user_outputs[idx])

                # Mark the outputs tensors non-differentiable if requires_grad is False in _graph_info
                # This will return torch the output tensors with correct requires_grad settings
                for idx in self._graph_info.output_grad_indices_non_differentiable:
                    ctx.mark_non_differentiable(user_outputs[idx])

                self._rt_inspector.memory_ob.inspect_memory("fw_ends")
                return user_outputs

            @staticmethod
            def backward(ctx, *grad_outputs):
                """Performs backward pass based on grad wrt module output"""

                assert ctx.run_info is not None, "forward() or __call__() methods must be called before backward()"
                if self._skip_check.is_set(_SkipCheck.SKIP_CHECK_DEVICE) is False:
                    _utils._check_same_device(self._device, "Input argument to backward", *grad_outputs)

                # Unpack saved_tensor to trigger version detection that catches inplace corruption
                _ = ctx.saved_tensors

                # Use IO binding
                # Push user output grads to ONNX backend.
                backward_inputs = C.OrtValueVector()
                # Preallocate length of the vector. And then delete as required towards the end.
                backward_inputs.reserve(len(grad_outputs))
                for idx, grad_output in enumerate(grad_outputs):
                    if idx in self._graph_info.output_grad_indices_non_differentiable:
                        assert grad_output is None, (
                            "ORT found the {}-th module output '{}' is "
                            "non-differentiable according to the onnx graph. "
                            "However, the gradient value is still provided by "
                            "PyTorch's autograd engine.".format(idx, self._graph_info.user_output_names[idx])
                        )
                        continue

                    if grad_output is None:
                        shape, device, dtype = ctx.run_info.output_info[idx]
                        if idx in self._graph_info.output_grad_indices_require_full_shape:
                            grad_output = torch.zeros(shape, device=device, dtype=dtype)  # noqa: PLW2901
                        else:
                            grad_output = torch.tensor(0.0, device=device, dtype=dtype)  # noqa: PLW2901
                    elif not grad_output.is_contiguous():
                        grad_output = grad_output.contiguous()  # noqa: PLW2901
                    if grad_output.device.type == "ort":
                        backward_inputs.push_back(C.aten_ort_tensor_to_ort_value(grad_output))
                    else:
                        backward_inputs.push_back(
                            _utils._torch_tensor_to_dlpack(grad_output), grad_output.dtype is torch.bool
                        )
                backward_inputs.shrink_to_fit()

                # Run and get results
                backward_outputs = C.OrtValueVector()
                self._execution_agent.run_backward(backward_inputs, backward_outputs, ctx.run_info.state)
                # Destroy the state immediately (as opposed to be at the mercy of garbage collector) so it does not
                # affect peak memory usage in a subsequent graph run.
                del ctx.run_info.state

                # Fast version: all backward_outputs are converted first.
                # This version only works if backward_outputs is an OrtValueVector.
                transfered_backward_outputs = _utils._ortvalues_to_torch_tensor(backward_outputs, self._device)
                self._rt_inspector.memory_ob.inspect_memory("bw_ends")
                self._rt_inspector.memory_ob.increase_step()
                return tuple(transfered_backward_outputs[idx] if idx != -1 else None for idx in self._gradient_map)

        return _ORTModuleFunction

    def forward(self, *inputs, **kwargs):
        """Forward pass starts here and continues at `_ORTModuleFunction.forward`

        ONNX model is exported the first time this method is executed.
        Next, we build a full training graph with module_graph_builder.
        Finally, we instantiate the ONNX Runtime InferenceSession.

        The call stack is as follows:
            ORTModule.forward(*inputs, **kwargs) ->
            ORTModule._torch_module.forward(*inputs, **kwargs) where _torch_module is a TorchModuleORT instance ->
            ORTModule._torch_module._execution_manager(is_training()).forward(*inputs, **kwargs) where:
                TorchModuleORT._execution_manager(true) is a TrainingManager instance;
                and TorchModuleORT._execution_manager(false) is an InferenceManager instance.

        """

        # Fallback to PyTorch due to failures *external* to forward(),
        #  typically from initialization
        if self._fallback_manager.is_pending():
            return self._fallback_manager.fallback(self._debug_options.logging.log_level, *inputs, **kwargs)

        try:
            if (
                self._first_skip_check_warning is True
                and self._skip_check.is_disabled() is False
                and self._debug_options.logging.log_level <= _logger.LogLevel.WARNING
            ):
                # Only change this after the firs time a warning is issued.
                self._first_skip_check_warning = False
                warnings.warn(
                    f"Fast path enabled - skipping checks."
                    f" Rebuild graph: {self._skip_check.is_set(_SkipCheck.SKIP_CHECK_BUILD_GRADIENT)},"
                    f" Execution agent: {self._skip_check.is_set(_SkipCheck.SKIP_CHECK_EXECUTION_AGENT)},"
                    f" Device check: {self._skip_check.is_set(_SkipCheck.SKIP_CHECK_DEVICE)}",
                    UserWarning,
                )

            # If exporting module to ONNX for the first time, this skip check will not take effect.
            # It will only take effect on subsequent forward calls.
            build_gradient_graph = False
            if (
                self._skip_check.is_set(_SkipCheck.SKIP_CHECK_BUILD_GRADIENT) is False
                or not self._onnx_models.exported_model
            ):
                build_gradient_graph = self._export_model(*inputs, **kwargs)
                if build_gradient_graph:
                    # If model was exported, then initialize the graph builder
                    self._initialize_graph_builder()

                # Since the schema was just extracted while trying to export the model and it was either
                # saved to self._input_info.schema or checked for equality with the self._input_info.schema
                # it should not need to be updated again. Pass it inside parse_inputs_for_onnx_export.
                input_info = _io.parse_inputs_for_onnx_export(
                    self._module_parameters, self._onnx_models.exported_model, self._input_info.schema, inputs, kwargs
                )

                # Reinitialize graph builder if the inputs or initializers requiring gradient have changed.
                # Order of or operation is important here because we always need to call
                # _reinitialize_graph_builder irrespective of the value of build_gradient_graph.
                build_gradient_graph = self._reinitialize_graph_builder(input_info) or build_gradient_graph

                # Build the gradient graph
                if build_gradient_graph:
                    graph_transformer_config = self._get_graph_transformer_config()
                    # Set the config according to input inspection.
                    self._enable_conditional_optimizations(graph_transformer_config, inputs, kwargs)

                    # Build the gradient graph
                    self._build_graph(graph_transformer_config)

            # If creating the execution agent for the first time, this skip check will not take effect.
            # It will only take effect on subsequent forward calls.
            create_execution_session = False
            if self._skip_check.is_set(_SkipCheck.SKIP_CHECK_EXECUTION_AGENT) is False or not self._execution_agent:
                device = _utils.get_device_from_module(self._original_module) or _utils.get_device_from_inputs(
                    inputs, kwargs
                )
                create_execution_session = (
                    build_gradient_graph
                    or self._device != device
                    or torch.are_deterministic_algorithms_enabled() is not _are_deterministic_algorithms_enabled()
                )
                _use_deterministic_algorithms(torch.are_deterministic_algorithms_enabled())
                if self._device != device:
                    self._device = device

            if create_execution_session:
                # Create execution session creates the training_session
                self._create_execution_agent()

                self._gradient_accumulation_manager.initialize(
                    self._enable_grad_acc_optimization, self._flattened_module, self._graph_info
                )

            self._gradient_accumulation_manager.maybe_update_cache_before_run()
<<<<<<< HEAD
            self._rt_inspector.memory_ob.inspect_memory("fw_starts")
=======

            prepared_input_list, _, _ = _io._combine_input_buffers_initializers(
                self._graph_initializers,
                self._graph_info.user_input_names,
                self._input_info,
                self._flattened_module.named_buffers(),
                inputs,
                kwargs,
                self._device,
                self._rt_inspector,
            )

>>>>>>> 4ab7d410
            return _io.unflatten_user_output(
                self._module_output_schema,
                self._forward_class.apply(*prepared_input_list),
            )
        except ORTModuleFallbackException as e:
            # Exceptions subject to fallback are handled here
            self._fallback_manager.handle_exception(exception=e, log_level=self._debug_options.logging.log_level)
        except Exception as e:
            # Catch-all FALLBACK_FORCE_TORCH_FORWARD fallback is handled here
            self._fallback_manager.handle_exception(
                exception=e,
                log_level=self._debug_options.logging.log_level,
                override_policy=_FallbackPolicy.FALLBACK_FORCE_TORCH_FORWARD,
            )

        # Fallback to PyTorch due to failures *during* forward(),
        #  (e.g. export, model/input post-processing, forward, output processing, etc)
        if self._fallback_manager.is_pending():
            return self._fallback_manager.fallback(self._debug_options.logging.log_level, *inputs, **kwargs)

    def _build_graph(self, graph_transformer_config):
        """Build an optimized gradient graph using the module_graph_builder"""

        super()._build_graph(graph_transformer_config)
        self._onnx_models.optimized_model = onnx.load_model_from_string(self._graph_builder.get_gradient_model())
        self._onnx_models.optimized_pre_grad_model = onnx.load_model_from_string(
            self._graph_builder.get_forward_model()
        )
        if self._debug_options.save_onnx_models.save:
            self._onnx_models.save_optimized_model(
                self._debug_options.save_onnx_models.path,
                self._debug_options.save_onnx_models.name_prefix,
                self._export_mode,
            )

        # Map each input/initializer to its gradient index in the graph output, or -1 is gradient is not required.
        self._gradient_map = []
        num_user_input_grads = len(self._input_info.require_grad_names)
        require_grad_names_set = set(self._input_info.require_grad_names)
        require_grad_names_index = 0
        for input_name in self._graph_info.user_input_names:
            if input_name in require_grad_names_set:
                self._gradient_map.append(require_grad_names_index)
                require_grad_names_index += 1
            else:
                self._gradient_map.append(-1)

        initializer_index = num_user_input_grads
        for initializer_name in self._graph_info.initializer_names:
            if initializer_name in self._graph_initializer_names_to_train:
                self._gradient_map.append(initializer_index)
                initializer_index += 1
            else:
                self._gradient_map.append(-1)

    def _create_execution_agent(self):
        """Creates a TrainingAgent that can run the forward and backward graph on the training model"""

        session_options, providers, provider_options = self._get_session_config()
        fw_feed_names = [input.name for input in self._onnx_models.optimized_model.graph.input]
        device_type = self._device if type(self._device) is str else self._device.type.lower()
        if device_type == "ort":
            fw_outputs_device_info = [C.get_ort_device(self._device.index)] * (
                len(self._graph_info.user_output_names) + len(self._graph_info.frontier_node_arg_map)
            )
        else:
            fw_outputs_device_info = [
                C.OrtDevice(
                    get_ort_device_type(self._device.type, self._device.index),
                    C.OrtDevice.default_memory(),
                    _utils.get_device_index(self._device),
                )
            ] * (len(self._graph_info.user_output_names) + len(self._graph_info.frontier_node_arg_map))

        bw_fetches_names = [output.name for output in self._onnx_models.optimized_model.graph.output]
        if device_type == "ort":
            bw_outputs_device_info = [C.get_ort_device(self._device.index)] * len(bw_fetches_names)
        else:
            bw_outputs_device_info = [
                C.OrtDevice(
                    get_ort_device_type(self._device.type, self._device.index),
                    C.OrtDevice.default_memory(),
                    _utils.get_device_index(self._device),
                )
            ] * len(bw_fetches_names)

        local_device_rank = self._device.index if device_type == "ort" else _utils.get_device_index(self._device)
        self._execution_agent = TrainingAgent(
            self._onnx_models.optimized_model.SerializeToString(),
            fw_feed_names,
            fw_outputs_device_info,
            bw_fetches_names,
            bw_outputs_device_info,
            session_options,
            providers,
            provider_options,
            local_device_rank,
        )

<<<<<<< HEAD

        self._memory_peak_symbols = self._execution_agent.symbolize_memory_peak()



    def _reinitialize_graph_builder(self, input_info):
=======
    def _reinitialize_graph_builder(self, input_info: _InputInfo):
>>>>>>> 4ab7d410
        """Return true if the module graph builder was reinitialized"""

        # Model may have unused params dropped after export and not part of self._graph_initializer_names_to_train
        # To see if any trainable initializers changed, compare self._graph_initializer_names_to_train
        # with initializers in module named_parameters that are known to the onnx graph.
        initializer_names_to_train_set_user_model = {
            name
            for name, param in self._flattened_module.named_parameters()
            if param.requires_grad and name in self._graph_initializer_names
        }

        # If inputs requiring gradient change from forward to the next, the module_gradient_graph_builder
        # needs to be reinitialized so it can compute the backward output for the new inputs that require_grad
        if (
            input_info.require_grad_names != self._input_info.require_grad_names
            or initializer_names_to_train_set_user_model != self._graph_initializer_names_to_train
        ):
            self._input_info = input_info
            self._initialize_graph_builder()
            return True
        return False

    def __getstate__(self):
        state = super().__getstate__()

        # Only top level classes are pickleable. So, _ORTModuleFunction is
        # not pickleable. So, let's not pickle it, and redefine it when
        # loading the state.
        del state["_forward_class"]
        return state

    def __setstate__(self, state):
        super().__setstate__(state)

        _utils.reinitialize_training_manager(self)<|MERGE_RESOLUTION|>--- conflicted
+++ resolved
@@ -291,10 +291,7 @@
                 )
 
             self._gradient_accumulation_manager.maybe_update_cache_before_run()
-<<<<<<< HEAD
             self._rt_inspector.memory_ob.inspect_memory("fw_starts")
-=======
-
             prepared_input_list, _, _ = _io._combine_input_buffers_initializers(
                 self._graph_initializers,
                 self._graph_info.user_input_names,
@@ -306,7 +303,6 @@
                 self._rt_inspector,
             )
 
->>>>>>> 4ab7d410
             return _io.unflatten_user_output(
                 self._module_output_schema,
                 self._forward_class.apply(*prepared_input_list),
@@ -406,16 +402,9 @@
             local_device_rank,
         )
 
-<<<<<<< HEAD
-
         self._memory_peak_symbols = self._execution_agent.symbolize_memory_peak()
 
-
-
-    def _reinitialize_graph_builder(self, input_info):
-=======
     def _reinitialize_graph_builder(self, input_info: _InputInfo):
->>>>>>> 4ab7d410
         """Return true if the module graph builder was reinitialized"""
 
         # Model may have unused params dropped after export and not part of self._graph_initializer_names_to_train
